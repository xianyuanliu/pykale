#!/usr/bin/env python3
import re
from io import open
from os import path

from setuptools import find_packages, setup

# Dependencies with options for different user needs. If updating this, you may need to update docs/requirements.txt too.
# If option names are changed, you need to update the installation guide at docs/source/installation.md respectively.
# Not all have a min-version specified, which is not uncommon. Specify when known or necessary (e.g. errors).
# The recommended practice is to install PyTorch from the official website to match the hardware first.
# To work on graphs, install torch-geometric following the official instructions at https://github.com/pyg-team/pytorch_geometric#installation

# Key reference followed: https://github.com/pyg-team/pytorch_geometric/blob/master/setup.py

# Core dependencies frequently used in PyKale Core API
install_requires = [
<<<<<<< HEAD
    "numpy<=1.26.4",  # sure
=======
    "numpy<2.0.0",  # sure
>>>>>>> 3846e1e8
    "pandas",  # sure
    "pytorch-lightning>=2.0.0",  # in pipeline API only
    "scikit-learn>=0.23.2",  # sure
    "scipy>=1.5.4",  # in factorization API only
    "tensorly>=0.5.1",  # in factorization and model_weights API only
    "torch>=2.0.0",  # sure
    "torchvision>=0.12.0",  # in download, sampler (NON-ideal), and vision API only
]

# Application-specific dependencies sorted alphabetically below

# Dependencies for graph analysis, e.g., for drug discovery using Therapeutics Data Commons (TDC)
graph_requires = [
    "networkx",
    "PyTDC<=0.3.6",
]

# Dependencies for image analysis
image_requires = [
    "glob2",
    "pydicom",
    "pylibjpeg",
    "python-gdcm",
    "scikit-image>=0.16.2",
]

# End application-specific dependencies

# Dependencies for all examples and tutorials
example_requires = [
    "ipykernel",
    "ipython<=8.12.0",  # IPython 8.13+ support Python 3.9+ only and IPython 8.0-8.12 supports Python 3.8+.
    "matplotlib<=3.5.2",
    "nilearn>=0.7.0",
    "Pillow",
    "PyTDC",
    "seaborn",
    "torchsummary>=1.5.0",
    "yacs>=0.1.7",
    "pwlf",
    "xlsxwriter",
]

# Full dependencies except for development
full_requires = graph_requires + image_requires + example_requires

# Additional dependencies for development
dev_requires = full_requires + [
    "black==19.10b0",
    "coverage",
    "flake8",
    "flake8-print",
    "ipywidgets",
    "isort",
    "m2r",
    "mypy",
    "nbmake>=0.8",
    "nbsphinx",
    "nbsphinx-link",
    "nbval",
    "pre-commit",
    "pytest",
    "pytest-cov",
    "recommonmark",
    "sphinx",
    "sphinx-rtd-theme",
]


# Get version
def read(*names, **kwargs):
    with open(path.join(path.dirname(__file__), *names), encoding=kwargs.get("encoding", "utf8")) as fp:
        return fp.read()


def find_version(*file_paths):
    version_file = read(*file_paths)
    version_match = re.search(r"^__version__ = ['\"]([^'\"]*)['\"]", version_file, re.M)
    if version_match:
        return version_match.group(1)
    raise RuntimeError("Unable to find version string.")


readme = open("README.md").read()
version = find_version("kale", "__init__.py")

# Run the setup
setup(
    name="pykale",
    version=version,
    description="Knowledge-aware machine learning from multiple sources in Python",
    long_description=readme,
    long_description_content_type="text/markdown",
    author="The PyKale team",
    url="https://github.com/pykale/pykale",
    author_email="pykale-group@sheffield.ac.uk",
    project_urls={
        "Bug Tracker": "https://github.com/pykale/pykale/issues",
        "Documentation": "https://pykale.readthedocs.io",
        "Source": "https://github.com/pykale/pykale",
    },
    packages=find_packages(exclude=("docs", "examples", "tests")),
    python_requires=">=3.8,<3.11",
    install_requires=install_requires,
    extras_require={
        "graph": graph_requires,
        "image": image_requires,
        "example": example_requires,
        "full": full_requires,
        "dev": dev_requires,
    },
    setup_requires=["setuptools==59.5.0"],
    license="MIT",
    keywords="machine learning, pytorch, deep learning, multimodal learning, transfer learning",
    classifiers=[
        "Intended Audience :: Developers",
        "Intended Audience :: Education",
        "Intended Audience :: Healthcare Industry",
        "Intended Audience :: Science/Research",
        "License :: OSI Approved :: MIT License",
        "Operating System :: OS Independent",
        "Programming Language :: Python :: 3",
        "Topic :: Scientific/Engineering :: Artificial Intelligence",
        "Topic :: Scientific/Engineering :: Medical Science Apps.",
        "Topic :: Software Development :: Libraries",
        "Natural Language :: English",
    ],
)<|MERGE_RESOLUTION|>--- conflicted
+++ resolved
@@ -15,11 +15,7 @@
 
 # Core dependencies frequently used in PyKale Core API
 install_requires = [
-<<<<<<< HEAD
-    "numpy<=1.26.4",  # sure
-=======
     "numpy<2.0.0",  # sure
->>>>>>> 3846e1e8
     "pandas",  # sure
     "pytorch-lightning>=2.0.0",  # in pipeline API only
     "scikit-learn>=0.23.2",  # sure
