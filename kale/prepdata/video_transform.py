import torch
from torchvision import transforms

# from torchvision.transforms import _transforms_video as transforms_video


def get_transform(kind, image_modality):
    """
    Define transforms (for commonly used datasets)

    Args:
        kind ([type]): the dataset (transformation) name
        image_modality (string): image type (RGB or Optical Flow)
    """

    mean, std = get_dataset_mean_std(kind)
    if kind in ["epic", "gtea", "adl", "kitchen"]:
        transform = dict()
        if image_modality == "rgb":
            transform = {
                "train": transforms.Compose(
                    [
                        ImglistToTensor(),
                        transforms.Resize(size=256),
                        transforms.CenterCrop(size=224),
                        transforms.RandomCrop(size=224),
                        transforms.Normalize(mean=mean, std=std),
                        ConvertTCHWtoCTHW(),
                    ]
                ),
                "valid": transforms.Compose(
                    [
                        ImglistToTensor(),
                        transforms.Resize(size=256),
                        transforms.CenterCrop(size=224),
                        transforms.Normalize(mean=mean, std=std),
                        ConvertTCHWtoCTHW(),
                    ]
                ),
                "test": transforms.Compose(
                    [
                        ImglistToTensor(),
                        transforms.Resize(size=256),
                        transforms.CenterCrop(size=224),
                        transforms.Normalize(mean=mean, std=std),
                        ConvertTCHWtoCTHW(),
                    ]
                ),
            }
        elif image_modality == "flow":
            transform = {
                "train": transforms.Compose(
                    [
                        # Stack(),
                        ImglistToTensor(),
                        transforms.Resize(size=256),
                        transforms.RandomCrop(size=224),
                        transforms.Normalize(mean=[0.5, 0.5], std=[0.5, 0.5]),
                        ConvertTCHWtoCTHW(),
                    ]
                ),
                "valid": transforms.Compose(
                    [
                        # Stack(),
                        ImglistToTensor(),
                        transforms.Resize(size=256),
                        transforms.CenterCrop(size=224),
                        transforms.Normalize(mean=[0.5, 0.5], std=[0.5, 0.5]),
                        ConvertTCHWtoCTHW(),
                    ]
                ),
                "test": transforms.Compose(
                    [
                        # Stack(),
                        ImglistToTensor(),
                        transforms.Resize(size=256),
                        transforms.CenterCrop(size=224),
                        transforms.Normalize(mean=[0.5, 0.5], std=[0.5, 0.5]),
                        ConvertTCHWtoCTHW(),
                    ]
                ),
            }
        else:
            raise ValueError("Input modality is not in [rgb, flow, joint]. Current is {}".format(image_modality))
<<<<<<< HEAD
    elif kind == "hmdb51":
        transform = {
            "train": transforms.Compose(
                [
                    # ConvertBHWCtoBCHW(),
                    ToTensorVideo(),
                    # transforms.Resize((128, 171)),
                    transforms.RandomHorizontalFlip(),
                    transforms.Normalize(mean=mean, std=std),
                    transforms.RandomCrop((112, 112)),
                    ConvertTCHWtoCTHW(),
                ]
            ),
            "valid": transforms.Compose(
                [
                    ToTensorVideo(),
                    # transforms.Resize((128, 171)),
                    transforms.Normalize(mean=mean, std=std),
                    transforms.CenterCrop((112, 112)),
                    ConvertTCHWtoCTHW(),
                ]
            ),
            "test": transforms.Compose(
                [
                    ToTensorVideo(),
                    # transforms.Resize((128, 171)),
                    transforms.Normalize(mean=mean, std=std),
                    transforms.CenterCrop((112, 112)),
                    ConvertTCHWtoCTHW(),
                ]
            ),
        }
    elif kind == "ucf101":
        transform = {
            "train": transforms.Compose(
                [
                    ToTensorVideo(),
                    transforms.RandomHorizontalFlip(),
                    transforms.Normalize(mean=mean, std=std),
                    transforms.RandomCrop((112, 112)),
                    ConvertTCHWtoCTHW(),
                ]
            ),
            "valid": transforms.Compose(
                [
                    ToTensorVideo(),
                    transforms.Normalize(mean=mean, std=std),
                    transforms.CenterCrop((112, 112)),
                    ConvertTCHWtoCTHW(),
                ]
            ),
            "test": transforms.Compose(
                [
                    ToTensorVideo(),
                    transforms.Normalize(mean=mean, std=std),
                    transforms.CenterCrop((112, 112)),
                    ConvertTCHWtoCTHW(),
                ]
            ),
        }
=======
    elif kind is None:
        return
>>>>>>> 67719855
    else:
        raise ValueError(f"Unknown transform kind '{kind}'")
    return transform


class ImglistToTensor(torch.nn.Module):
    """
    Converts a list of PIL images in the range [0,255] to a torch.FloatTensor
    of shape (NUM_IMAGES x CHANNELS x HEIGHT x WIDTH) in the range [0,1].
    Can be used as first transform for ``kale.loaddata.videos.VideoFrameDataset``.
    """

    def forward(self, img_list):
        """
        For RGB input, converts each PIL image in a list to a torch Tensor and stacks them into a single tensor.
        For flow input, converts every two PIL images (x(u)_img, y(v)_img) in a list to a torch Tensor and stacks them.
        For example, if input list size is 16, the dimension is [16, 1, 224, 224] and the frame order is
        [frame 1_x, frame 1_y, frame 2_x, frame 2_y, frame 3_x, ..., frame 8_x, frame 8_y]. The output will be
        [[frame 1_x, frame 1_y], [frame 2_x, frame 2_y], [frame 3_x, ..., [frame 8_x, frame 8_y]] and the dimension is
        [8, 2, 224, 224].

        Args:
            img_list: list of PIL images.
        Returns:
            tensor of size `` NUM_IMAGES x CHANNELS x HEIGHT x WIDTH``
        """
        if img_list[0].mode == "RGB":
            return torch.stack([transforms.functional.to_tensor(pic) for pic in img_list])
        elif img_list[0].mode == "L":
            it = iter([transforms.functional.to_tensor(pic) for pic in img_list])
            return torch.stack([torch.cat((i, next(it)), dim=0) for i in it])
        else:
            raise RuntimeError("Image modality is not in [rgb, flow].")


class ConvertTCHWtoCTHW(torch.nn.Module):
    """
    Convert a torch.FloatTensor of shape (TIME x CHANNELS x HEIGHT x WIDTH) to
    a torch.FloatTensor of shape (CHANNELS x TIME x HEIGHT x WIDTH).
    """

    def forward(self, tensor):
        return tensor.permute(1, 0, 2, 3).contiguous()


class ConvertTHWCtoTCHW(torch.nn.Module):
    """
    Convert a torch.FloatTensor of shape (TIME x HEIGHT x WIDTH x CHANNEL) to
    a torch.FloatTensor of shape (TIME x CHANNELS x HEIGHT x WIDTH).
    """

    def forward(self, tensor):
        return tensor.permute(0, 3, 1, 2).contiguous()


class ToTensorVideo(torch.nn.Module):
    """
    Convert tensor data type from uint8 to float, divide value by 255.0 and
    permute the dimensions of clip tensor from (TIME x HEIGHT x WIDTH x CHANNEL).
    to (TIME x CHANNEL x HEIGHT x WIDTH).

    References: https://github.com/pytorch/vision/blob/main/torchvision/transforms/_transforms_video.py
    """

    def forward(self, tensor):
        if not tensor.dtype == torch.uint8:
            raise TypeError("clip tensor should have data type uint8. Got %s" % str(tensor.dtype))
        return tensor.float().permute(0, 3, 1, 2) / 255.0


def get_dataset_mean_std(dataset):
    """Get mean and std of a dataset for normalization."""
    if dataset == "epic":
        mean = [0.412773, 0.316411, 0.278039]
        std = [0.222826, 0.215075, 0.202924]
    elif dataset == "gtea":
        mean = [0.555380, 0.430436, 0.183021]
        std = [0.132028, 0.139590, 0.123337]
    elif dataset == "adl":
        mean = [0.411622, 0.354001, 0.246640]
        std = [0.181746, 0.185856, 0.162441]
    elif dataset == "kitchen":
        mean = [0.252758, 0.243761, 0.268163]
        std = [0.188945, 0.186148, 0.191553]
    elif dataset == "ucf101":
        mean = [0.485, 0.456, 0.406]
        std = [0.229, 0.224, 0.225]
    elif dataset == "hmdb51":
        mean = [0.43216, 0.394666, 0.37645]
        std = [0.22803, 0.22145, 0.216989]
    else:
        raise ValueError(f"Unknown transform for dataset '{dataset}'")
    return mean, std<|MERGE_RESOLUTION|>--- conflicted
+++ resolved
@@ -82,7 +82,6 @@
             }
         else:
             raise ValueError("Input modality is not in [rgb, flow, joint]. Current is {}".format(image_modality))
-<<<<<<< HEAD
     elif kind == "hmdb51":
         transform = {
             "train": transforms.Compose(
@@ -143,10 +142,8 @@
                 ]
             ),
         }
-=======
     elif kind is None:
         return
->>>>>>> 67719855
     else:
         raise ValueError(f"Unknown transform kind '{kind}'")
     return transform
