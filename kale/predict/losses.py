--- conflicted
+++ resolved
@@ -28,41 +28,6 @@
 
 
 def topk_accuracy(output, target, topk=(1,)):
-<<<<<<< HEAD
-    """Computes the precision@k for the specified values of k
-
-    Args:
-        output (Tensor): Generated predictions. Shape: [batch_size, class_count].
-        target (Tensor): Ground truth. Shape: [batch_size]
-        topk (tuple(int)): Compute accuracy at top-k for the values of k specified in this parameter.
-    Returns:
-        list(Tensor): A list of tensors of the same length as topk with boolean in.
-
-    Examples:
-        output = torch.tensor([0.3, 0.2, 0.1], [0.3, 0.2, 0.1])
-        target = torch.tensor((0, 2))
-        top1, top2 = topk_accuracy(output, target, topk=(1, 2))
-    """
-
-    maxk = max(topk)
-    # batch_size = target.size(0)
-
-    _, pred = output.topk(maxk, 1, True, True)
-    pred = pred.t()
-    correct = pred.eq(target.view(1, -1).expand_as(pred))
-
-    res = []
-    for k in topk:
-        # correct_k = correct[:k].contiguous().view(-1).float().sum(0)
-        # res.append(correct_k.mul_(1.0 / batch_size))
-        correct_k = torch.ge(correct[:k].float().sum(0), 1)
-        res.append(correct_k)
-    return res
-
-
-def multitask_topk_accuracy(output, target, topk=(1,)):
-    """Computes the precision@k for the specified values of k for multitask input.
-=======
     """Computes the top-k accuracy for the specified values of k.
 
     Args:
@@ -100,20 +65,10 @@
 
 def multitask_topk_accuracy(output, target, topk=(1,)):
     """Computes the top-k accuracy for the specified values of k for multitask input.
->>>>>>> 1f5cce57
 
     Args:
         output (tuple(Tensor)): A tuple of generated predictions. Each tensor is of shape [batch_size, class_count],
             class_count can vary per task basis, i.e. outputs[i].shape[1] can differ from outputs[j].shape[1].
-<<<<<<< HEAD
-        target (tuple(Tensor)): A tuple of ground truth. Each tensor should be of shape [batch_size]
-        topk (tuple(int)): Compute accuracy at top-k for the values of k specified in this parameter.
-    Returns:
-        list(Tensor): A list of tensors of the same length as topk with boolean in.
-    """
-
-    device = "cuda" if torch.cuda.is_available() else "cpu"
-=======
         target (tuple(Tensor)): A tuple of ground truth. Each tensor is of shape [batch_size]
         topk (tuple(int)): Compute accuracy at top-k for the values of k specified in this parameter.
     Returns:
@@ -133,43 +88,25 @@
             >>> top1_value = top1.double().mean() # get the top 1 accuracy score
             >>> top2_value = top2.double().mean() # get the top 2 accuracy score
     """
->>>>>>> 1f5cce57
 
     maxk = max(topk)
     batch_size = target[0].size(0)
     task_count = len(output)
-<<<<<<< HEAD
-    all_correct = torch.zeros(maxk, batch_size).type(torch.ByteTensor).to(device)
-
-    for output, target in zip(output, target):
-        _, pred = output.topk(maxk, 1, True, True)
-=======
     all_correct = torch.zeros(maxk, batch_size).type(torch.ByteTensor).to(output[0].device)
 
     for output, target in zip(output, target):
         # returns the k largest elements and their indexes of inputs along a given dimension.
         _, pred = output.topk(maxk, 1, True, True)
 
->>>>>>> 1f5cce57
         pred = pred.t()
         correct = pred.eq(target.view(1, -1).expand_as(pred))
         all_correct.add_(correct)
 
-<<<<<<< HEAD
-    res = []
-    for k in topk:
-        # all_correct_k = all_correct.float().sum(0) * 1.0 / batch_size
-        # res.append(all_correct_k)
-        all_correct_k = torch.ge(all_correct[:k].float().sum(0), task_count)
-        res.append(all_correct_k)
-    return res
-=======
     result = []
     for k in topk:
         all_correct_k = torch.ge(all_correct[:k].float().sum(0), task_count)
         result.append(all_correct_k)
     return result
->>>>>>> 1f5cce57
 
 
 def entropy_logits(linear_output):
