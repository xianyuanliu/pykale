"""Commonly used losses, from domain adaptation package
https://github.com/criteo-research/pytorch-ada/blob/master/adalib/ada/models/losses.py
"""
import numpy as np
import torch
import torch.nn as nn
from torch.autograd import grad
from torch.nn import functional as F


def cross_entropy_logits(linear_output, label, weights=None):
    """Computes cross entropy with logits

    Examples:
        See DANN, WDGRL, and MMD trainers in kale.pipeline.domain_adapter
    """

    class_output = F.log_softmax(linear_output, dim=1)
    max_class = class_output.max(1)
    y_hat = max_class[1]  # get the index of the max log-probability
    correct = y_hat.eq(label.view(label.size(0)).type_as(y_hat))
    if weights is None:
        loss = nn.NLLLoss()(class_output, label.type_as(y_hat).view(label.size(0)))
    else:
        losses = nn.NLLLoss(reduction="none")(class_output, label.type_as(y_hat).view(label.size(0)))
        loss = torch.sum(weights * losses) / torch.sum(weights)
    return loss, correct


<<<<<<< HEAD
def topk_accuracy(output, target, topk=(1,)):
    """Computes the top-k accuracy for the specified values of k.

    Args:
        output (Tensor): Generated predictions. Shape: (batch_size, class_count).
        target (Tensor): Ground truth. Shape: (batch_size)
        topk (tuple(int)): Compute accuracy at top-k for the values of k specified in this parameter.
    Returns:
        list(Tensor): A list of tensors of the same length as topk.
        Each tensor consists of boolean variables to show if this prediction ranks top k with each value of k.
        True means the prediction ranks top k and False means not.
        The shape of tensor is batch_size, i.e. the number of predictions.

    Examples:
        >>> output = torch.tensor(([0.3, 0.2, 0.1], [0.3, 0.2, 0.1]))
        >>> target = torch.tensor((0, 1))
        >>> top1, top2 = topk_accuracy(output, target, topk=(1, 2)) # get the boolean value
        >>> top1_value = top1.double().mean() # get the top 1 accuracy score
        >>> top2_value = top2.double().mean() # get the top 2 accuracy score
    """

    maxk = max(topk)

    # returns the k largest elements and their indexes of inputs along a given dimension.
    _, pred = output.topk(maxk, 1, True, True)

    pred = pred.t()
    correct = pred.eq(target.view(1, -1).expand_as(pred))

    result = []
    for k in topk:
        correct_k = torch.ge(correct[:k].float().sum(0), 1)
        result.append(correct_k)
    return result


def multitask_topk_accuracy(output, target, topk=(1,)):
    """Computes the top-k accuracy for the specified values of k for multitask input.

    Args:
        output (tuple(Tensor)): A tuple of generated predictions. Each tensor is of shape [batch_size, class_count],
            class_count can vary per task basis, i.e. outputs[i].shape[1] can differ from outputs[j].shape[1].
        target (tuple(Tensor)): A tuple of ground truth. Each tensor is of shape [batch_size]
        topk (tuple(int)): Compute accuracy at top-k for the values of k specified in this parameter.
    Returns:
        list(Tensor): A list of tensors of the same length as topk.
        Each tensor consists of boolean variables to show if predictions of multitask ranks top k with each value of k.
        True means predictions of this output for all tasks ranks top k and False means not.
        The shape of tensor is batch_size, i.e. the number of predictions.

        Examples:
            >>> first_output = torch.tensor(([0.3, 0.2, 0.1], [0.3, 0.2, 0.1]))
            >>> first_target = torch.tensor((0, 2))
            >>> second_output = torch.tensor(([0.2, 0.1], [0.2, 0.1]))
            >>> second_target = torch.tensor((0, 1))
            >>> output = (first_output, second_output)
            >>> target = (first_target, second_target)
            >>> top1, top2 = multitask_topk_accuracy(output, target, topk=(1, 2)) # get the boolean value
            >>> top1_value = top1.double().mean() # get the top 1 accuracy score
            >>> top2_value = top2.double().mean() # get the top 2 accuracy score
    """

    maxk = max(topk)
    batch_size = target[0].size(0)
    task_count = len(output)
    all_correct = torch.zeros(maxk, batch_size).type(torch.ByteTensor).to(output[0].device)

    for output, target in zip(output, target):
        # returns the k largest elements and their indexes of inputs along a given dimension.
        _, pred = output.topk(maxk, 1, True, True)

        pred = pred.t()
        correct = pred.eq(target.view(1, -1).expand_as(pred))
        all_correct.add_(correct)

    result = []
    for k in topk:
        all_correct_k = torch.ge(all_correct[:k].float().sum(0), task_count)
        result.append(all_correct_k)
    return result
=======
def topk_accuracy(output, label, topk=(1,)):
    """Computes the precision@k for the specified values of k"""
    maxk = max(topk)
    # batch_size = label.size(0)

    _, y_hat = output.topk(maxk, 1, True, True)
    y_hat = y_hat.t()
    correct = y_hat.eq(label.view(1, -1).expand_as(y_hat))

    res = []
    for k in topk:
        # correct_k = correct[:k].contiguous().view(-1).float().sum(0)
        # res.append(correct_k.mul_(1.0 / batch_size))
        correct_k = correct[:k].contiguous().view(-1)
        res.append(correct_k)
    return res


def multitask_topk_accuracy(output, label, topk=(1,)):
    """
    Args:
        output: tuple(torch.FloatTensor), each tensor should be of shape
            [batch_size, class_count], class_count can vary on a per task basis, i.e.
            outputs[i].shape[1] can be different to outputs[j].shape[j].
        label: tuple(torch.LongTensor), each tensor should be of shape [batch_size]
        topk: tuple(int), compute accuracy at top-k for the values of k specified
            in this parameter.
    Returns:
        tuple(tensor), same length at topk with the corresponding accuracy@k in.
    """
    max_k = int(np.max(topk))
    task_count = len(output)
    batch_size = label[0].size(0)
    all_correct = torch.zeros(max_k, batch_size).type(torch.ByteTensor)
    if torch.cuda.is_available():
        all_correct = all_correct.cuda()
    for output, label in zip(output, label):
        _, max_k_idx = output.topk(max_k, dim=1, largest=True, sorted=True)
        # Flip batch_size, class_count as .view doesn't work on non-contiguous
        max_k_idx = max_k_idx.t()
        correct_for_task = max_k_idx.eq(label.view(1, -1).expand_as(max_k_idx))
        all_correct.add_(correct_for_task)

    accuracies = []
    for k in topk:
        all_tasks_correct = torch.ge(all_correct[:k].float().sum(0), task_count)
        # accuracy_at_k = all_tasks_correct.float().sum(0) * 1.0 / batch_size
        # accuracies.append(accuracy_at_k)
        accuracies.append(all_tasks_correct)
    return tuple(accuracies)
>>>>>>> ca8bd13d


def entropy_logits(linear_output):
    """Computes entropy logits in CDAN with entropy conditioning (CDAN+E)

    Examples:
        See CDANTrainer in kale.pipeline.domain_adapter
    """
    p = F.softmax(linear_output, dim=1)
    loss_ent = -torch.sum(p * (torch.log(p + 1e-5)), dim=1)
    return loss_ent


def entropy_logits_loss(linear_output):
    """Computes entropy logits loss in semi-supervised or few-shot domain adaptation

    Examples:
        See FewShotDANNTrainer in kale.pipeline.domain_adapter
    """
    return torch.mean(entropy_logits(linear_output))


def gradient_penalty(critic, h_s, h_t):
    """Computes gradient penalty in Wasserstein distance guided representation learning

    Examples:
        See WDGRLTrainer and WDGRLTrainerMod in kale.pipeline.domain_adapter
    """

    alpha = torch.rand(h_s.size(0), 1)
    alpha = alpha.expand(h_s.size()).type_as(h_s)
    # try:
    differences = h_t - h_s

    interpolates = h_s + (alpha * differences)
    interpolates = torch.cat((interpolates, h_s, h_t), dim=0).requires_grad_()

    preds = critic(interpolates)
    gradients = grad(preds, interpolates, grad_outputs=torch.ones_like(preds), retain_graph=True, create_graph=True,)[0]
    gradient_norm = gradients.norm(2, dim=1)
    gradient_penalty = ((gradient_norm - 1) ** 2).mean()
    # except:
    #     gradient_penalty = 0

    return gradient_penalty


def gaussian_kernel(source, target, kernel_mul=2.0, kernel_num=5, fix_sigma=None):
    """
    Code from XLearn: computes the full kernel matrix, which is less than optimal since we don't use all of it
    with the linear MMD estimate.

    Examples:
        See DANTrainer and JANTrainer in kale.pipeline.domain_adapter
    """
    n_samples = int(source.size()[0]) + int(target.size()[0])
    total = torch.cat([source, target], dim=0)
    total0 = total.unsqueeze(0).expand(int(total.size(0)), int(total.size(0)), int(total.size(1)))
    total1 = total.unsqueeze(1).expand(int(total.size(0)), int(total.size(0)), int(total.size(1)))
    l2_distance = ((total0 - total1) ** 2).sum(2)
    if fix_sigma:
        bandwidth = fix_sigma
    else:
        bandwidth = torch.sum(l2_distance.data) / (n_samples ** 2 - n_samples)
    bandwidth /= kernel_mul ** (kernel_num // 2)
    bandwidth_list = [bandwidth * (kernel_mul ** i) for i in range(kernel_num)]
    kernel_val = [torch.exp(-l2_distance / bandwidth_temp) for bandwidth_temp in bandwidth_list]
    return sum(kernel_val)  # /len(kernel_val)


def compute_mmd_loss(kernel_values, batch_size):
    """Computes the Maximum Mean Discrepancy (MMD) between domains.

    Examples:
        See DANTrainer and JANTrainer in kale.pipeline.domain_adapter
    """
    loss = 0
    for i in range(batch_size):
        s1, s2 = i, (i + 1) % batch_size
        t1, t2 = s1 + batch_size, s2 + batch_size
        loss += kernel_values[s1, s2] + kernel_values[t1, t2]
        loss -= kernel_values[s1, t2] + kernel_values[s2, t1]
    return loss / float(batch_size)


def attentive_entropy(pred, pred_domain):
    """Computes the Attentive entropy loss.

    Examples:
    See TA3NTrainer in kale.pipeline.domain_adapter
    """
    softmax = nn.Softmax(dim=1)
    logsoftmax = nn.LogSoftmax(dim=1)

    # attention weight
    entropy = torch.sum(-softmax(pred_domain) * logsoftmax(pred_domain), 1)
    weights = 1 + entropy

    # attentive entropy
    loss = torch.mean(weights * torch.sum(-softmax(pred) * logsoftmax(pred), 1))
    return loss


def cross_entropy_soft(pred):
    """Computes the Cross entropy softmax loss.

    Examples:
    See TA3NTrainer in kale.pipeline.domain_adapter
    """
    softmax = nn.Softmax(dim=1)
    logsoftmax = nn.LogSoftmax(dim=1)
    loss = torch.mean(torch.sum(-softmax(pred) * logsoftmax(pred), 1))
    return loss


def dis_MCD(out1, out2):
    """discrepancy loss used in MCD (CVPR 18).

    Examples:
    See TA3NTrainer in kale.pipeline.domain_adapter
    """
    return torch.mean(torch.abs(F.softmax(out1, dim=1) - F.softmax(out2, dim=1)))


def mmd_linear(f_of_X, f_of_Y):
    # Consider linear time MMD with a linear kernel:
    # K(f(x), f(y)) = f(x)^Tf(y)
    # h(z_i, z_j) = k(x_i, x_j) + k(y_i, y_j) - k(x_i, y_j) - k(x_j, y_i)
    #             = [f(x_i) - f(y_i)]^T[f(x_j) - f(y_j)]
    #
    # f_of_X: batch_size * k
    # f_of_Y: batch_size * k

    delta = f_of_X - f_of_Y
    loss = torch.mean(torch.mm(delta, torch.transpose(delta, 0, 1)))
    return loss


def guassian_kernel(source, target, kernel_mul=2.0, kernel_num=5, fix_sigma=None):
    n_samples = int(source.size()[0]) + int(target.size()[0])
    total = torch.cat([source, target], dim=0)
    total0 = total.unsqueeze(0).expand(int(total.size(0)), int(total.size(0)), int(total.size(1)))
    total1 = total.unsqueeze(1).expand(int(total.size(0)), int(total.size(0)), int(total.size(1)))
    L2_distance = ((total0 - total1) ** 2).sum(2)
    if fix_sigma:
        bandwidth = fix_sigma
    else:
        bandwidth = torch.sum(L2_distance.data) / (n_samples ** 2 - n_samples)
    bandwidth /= kernel_mul ** (kernel_num // 2)
    bandwidth_list = [bandwidth * (kernel_mul ** i) for i in range(kernel_num)]
    kernel_val = [torch.exp(-L2_distance / bandwidth_temp) for bandwidth_temp in bandwidth_list]
    return sum(kernel_val)


def mmd_rbf(source, target, kernel_mul=2.0, kernel_num=5, fix_sigma=None, ver=2):
    batch_size = int(source.size()[0])
    kernels = guassian_kernel(source, target, kernel_mul=kernel_mul, kernel_num=kernel_num, fix_sigma=fix_sigma)

    loss = 0

    if ver == 1:
        for i in range(batch_size):
            s1, s2 = i, (i + 1) % batch_size
            t1, t2 = s1 + batch_size, s2 + batch_size
            loss += kernels[s1, s2] + kernels[t1, t2]
            loss -= kernels[s1, t2] + kernels[s2, t1]
        loss = loss.abs_() / float(batch_size)
    elif ver == 2:
        XX = kernels[:batch_size, :batch_size]
        YY = kernels[batch_size:, batch_size:]
        XY = kernels[:batch_size, batch_size:]
        YX = kernels[batch_size:, :batch_size]
        loss = torch.mean(XX + YY - XY - YX)
    else:
        raise ValueError("ver == 1 or 2")

    return loss


def JAN(source_list, target_list, kernel_muls=[2.0, 2.0], kernel_nums=[2, 5], fix_sigma_list=[None, None], ver=2):
    batch_size = int(source_list[0].size()[0])
    layer_num = len(source_list)
    joint_kernels = None
    for i in range(layer_num):
        source = source_list[i]
        target = target_list[i]
        kernel_mul = kernel_muls[i]
        kernel_num = kernel_nums[i]
        fix_sigma = fix_sigma_list[i]
        kernels = guassian_kernel(source, target, kernel_mul=kernel_mul, kernel_num=kernel_num, fix_sigma=fix_sigma)
        if joint_kernels is not None:
            joint_kernels = joint_kernels * kernels
        else:
            joint_kernels = kernels

    loss = 0

    if ver == 1:
        for i in range(batch_size):
            s1, s2 = i, (i + 1) % batch_size
            t1, t2 = s1 + batch_size, s2 + batch_size
            loss += joint_kernels[s1, s2] + joint_kernels[t1, t2]
            loss -= joint_kernels[s1, t2] + joint_kernels[s2, t1]
        loss = loss.abs_() / float(batch_size)
    elif ver == 2:
        XX = joint_kernels[:batch_size, :batch_size]
        YY = joint_kernels[batch_size:, batch_size:]
        XY = joint_kernels[:batch_size, batch_size:]
        YX = joint_kernels[batch_size:, :batch_size]
        loss = torch.mean(XX + YY - XY - YX)
    else:
        raise ValueError("ver == 1 or 2")

    return loss


def hsic(kx, ky, device):
    """
    Perform independent test with Hilbert-Schmidt Independence Criterion (HSIC) between two sets of variables x and y.

    Args:
        kx (2-D tensor): kernel matrix of x, shape (n_samples, n_samples)
        ky (2-D tensor): kernel matrix of y, shape (n_samples, n_samples)
        device (torch.device): the desired device of returned tensor

    Returns:
        [tensor]: Independent test score >= 0

    Reference:
        [1] Gretton, Arthur, Bousquet, Olivier, Smola, Alex, and Schölkopf, Bernhard. Measuring Statistical Dependence
            with Hilbert-Schmidt Norms. In Algorithmic Learning Theory (ALT), pp. 63–77. 2005.
        [2] Gretton, Arthur, Fukumizu, Kenji, Teo, Choon H., Song, Le, Schölkopf, Bernhard, and Smola, Alex J. A Kernel
            Statistical Test of Independence. In Advances in Neural Information Processing Systems, pp. 585–592. 2008.
    """

    n = kx.shape[0]
    if ky.shape[0] != n:
        raise ValueError("kx and ky are expected to have the same sample sizes.")
    ctr_mat = torch.eye(n, device=device) - torch.ones((n, n), device=device) / n
    return torch.trace(torch.mm(torch.mm(torch.mm(kx, ctr_mat), ky), ctr_mat)) / (n ** 2)


def euclidean(x1, x2):
    """Compute the Euclidean distance

    Args:
        x1 (torch.Tensor): variables set 1
        x2 (torch.Tensor): variables set 2

    Returns:
        torch.Tensor: Euclidean distance
    """
    return ((x1 - x2) ** 2).sum().sqrt()


def _moment_k(x: torch.Tensor, domain_labels: torch.Tensor, k_order=2):
    """Compute the k-th moment distance

    Args:
        x (torch.Tensor): input data, shape (n_samples, n_features)
        domain_labels (torch.Tensor): labels indicating which domain the instance is from, shape (n_samples,)
        k_order (int, optional): moment order. Defaults to 2.

    Returns:
        torch.Tensor: the k-th moment distance

    The code is based on:
        https://github.com/KaiyangZhou/Dassl.pytorch/blob/master/dassl/engine/da/m3sda.py#L153
        https://github.com/VisionLearningGroup/VisionLearningGroup.github.io/blob/master/M3SDA/code_MSDA_digit/metric/msda.py#L6
    """
    unique_domain_ = torch.unique(domain_labels)
    n_unique_domain_ = len(unique_domain_)
    x_k_order = []
    for domain_label_ in unique_domain_:
        domain_idx = torch.where(domain_labels == domain_label_)[0]
        x_mean = x[domain_idx].mean(0)
        if k_order == 1:
            x_k_order.append(x_mean)
        else:
            x_k_order.append(((x[domain_idx] - x_mean) ** k_order).mean(0))
    moment_sum = 0
    n_pair = 0
    for i in range(n_unique_domain_):
        for j in range(i + 1, n_unique_domain_):
            moment_sum += euclidean(x_k_order[i], x_k_order[j])
            n_pair += 1
    return moment_sum / n_pair<|MERGE_RESOLUTION|>--- conflicted
+++ resolved
@@ -27,7 +27,6 @@
     return loss, correct
 
 
-<<<<<<< HEAD
 def topk_accuracy(output, target, topk=(1,)):
     """Computes the top-k accuracy for the specified values of k.
 
@@ -108,58 +107,6 @@
         all_correct_k = torch.ge(all_correct[:k].float().sum(0), task_count)
         result.append(all_correct_k)
     return result
-=======
-def topk_accuracy(output, label, topk=(1,)):
-    """Computes the precision@k for the specified values of k"""
-    maxk = max(topk)
-    # batch_size = label.size(0)
-
-    _, y_hat = output.topk(maxk, 1, True, True)
-    y_hat = y_hat.t()
-    correct = y_hat.eq(label.view(1, -1).expand_as(y_hat))
-
-    res = []
-    for k in topk:
-        # correct_k = correct[:k].contiguous().view(-1).float().sum(0)
-        # res.append(correct_k.mul_(1.0 / batch_size))
-        correct_k = correct[:k].contiguous().view(-1)
-        res.append(correct_k)
-    return res
-
-
-def multitask_topk_accuracy(output, label, topk=(1,)):
-    """
-    Args:
-        output: tuple(torch.FloatTensor), each tensor should be of shape
-            [batch_size, class_count], class_count can vary on a per task basis, i.e.
-            outputs[i].shape[1] can be different to outputs[j].shape[j].
-        label: tuple(torch.LongTensor), each tensor should be of shape [batch_size]
-        topk: tuple(int), compute accuracy at top-k for the values of k specified
-            in this parameter.
-    Returns:
-        tuple(tensor), same length at topk with the corresponding accuracy@k in.
-    """
-    max_k = int(np.max(topk))
-    task_count = len(output)
-    batch_size = label[0].size(0)
-    all_correct = torch.zeros(max_k, batch_size).type(torch.ByteTensor)
-    if torch.cuda.is_available():
-        all_correct = all_correct.cuda()
-    for output, label in zip(output, label):
-        _, max_k_idx = output.topk(max_k, dim=1, largest=True, sorted=True)
-        # Flip batch_size, class_count as .view doesn't work on non-contiguous
-        max_k_idx = max_k_idx.t()
-        correct_for_task = max_k_idx.eq(label.view(1, -1).expand_as(max_k_idx))
-        all_correct.add_(correct_for_task)
-
-    accuracies = []
-    for k in topk:
-        all_tasks_correct = torch.ge(all_correct[:k].float().sum(0), task_count)
-        # accuracy_at_k = all_tasks_correct.float().sum(0) * 1.0 / batch_size
-        # accuracies.append(accuracy_at_k)
-        accuracies.append(all_tasks_correct)
-    return tuple(accuracies)
->>>>>>> ca8bd13d
 
 
 def entropy_logits(linear_output):
