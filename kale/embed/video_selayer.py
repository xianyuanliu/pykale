--- conflicted
+++ resolved
@@ -96,12 +96,8 @@
         z = self.bn(z)
         g = self.sigmoid(z)
         g = g.view(b, c, 1, 1)
-<<<<<<< HEAD
-        out = x * g.expand_as(x)
-=======
         # out = x * g.expand_as(x)
         out = x + x * g.expand_as(x)
->>>>>>> fc361db2
         return out
 
 
@@ -125,11 +121,7 @@
         z = self.bn(z)
         g = self.sigmoid(z)
         g = g.view(b, c, 1, 1, 1)
-<<<<<<< HEAD
-        out = x * g.expand_as(x)
-=======
         out = x + x * g.expand_as(x)
->>>>>>> fc361db2
         return out
 
 
@@ -224,11 +216,7 @@
         y_max = self.fc(y_max).view(b, c, 1, 1, 1)
         y = torch.add(y_avg, y_max)
         y = self.sigmoid(y)
-<<<<<<< HEAD
-        out = x * y.expand_as(x)
-=======
-        out = x + x * y.expand_as(x)
->>>>>>> fc361db2
+        out = x + x * y.expand_as(x)
         return out
 
 
@@ -244,11 +232,7 @@
         x_compress = self.compress(x)
         y = self.conv(x_compress)
         y = self.sigmoid(y)
-<<<<<<< HEAD
-        out = x * y.expand_as(x)
-=======
-        out = x + x * y.expand_as(x)
->>>>>>> fc361db2
+        out = x + x * y.expand_as(x)
         return out
 
 
@@ -289,11 +273,7 @@
         y = y.mean(1).unsqueeze(1)
         y = self.conv(y)
         y = self.sigmoid(y)
-<<<<<<< HEAD
-        out = x * y.expand_as(x)
-=======
-        out = x + x * y.expand_as(x)
->>>>>>> fc361db2
+        out = x + x * y.expand_as(x)
         return out
 
 
