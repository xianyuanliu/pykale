--- conflicted
+++ resolved
@@ -111,31 +111,22 @@
     else:
         raise ValueError("Wrong dataset name. Select from [EPIC, ADL, GTEA, KITCHEN, EPIC100]")
 
-<<<<<<< HEAD
+    data_path = Path.joinpath(dataset_path, "frames_rgb_flow")
+
     if domain is None:
-        train_listpath = os.path.join(
+        train_listpath = Path.joinpath(
             dataset_path, "annotations", "labels_train_test", data_params_local["dataset_trainlist"]
         )
-        test_listpath = os.path.join(
+        test_listpath = Path.joinpath(
             dataset_path, "annotations", "labels_train_test", data_params_local["dataset_testlist"]
         )
     else:
-        train_listpath = os.path.join(
+        train_listpath = Path.joinpath(
             dataset_path, "annotations", "labels_train_test", data_params_local["dataset_{}_trainlist".format(domain)]
         )
-        test_listpath = os.path.join(
+        test_listpath = Path.joinpath(
             dataset_path, "annotations", "labels_train_test", data_params_local["dataset_{}_testlist".format(domain)]
         )
-=======
-    data_path = Path.joinpath(dataset_path, "frames_rgb_flow")
-
-    train_listpath = Path.joinpath(
-        dataset_path, "annotations", "labels_train_test", data_params_local["dataset_{}_trainlist".format(domain)]
-    )
-    test_listpath = Path.joinpath(
-        dataset_path, "annotations", "labels_train_test", data_params_local["dataset_{}_testlist".format(domain)]
-    )
->>>>>>> 67719855
 
     return data_path, train_listpath, test_listpath
 
