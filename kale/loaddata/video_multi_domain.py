--- conflicted
+++ resolved
@@ -25,12 +25,8 @@
         image_modality,
         config_weight_type="natural",
         config_size_type=DatasetSizeType.Max,
-<<<<<<< HEAD
         valid_split_ratio=0.1,
-=======
-        val_split_ratio=0.1,
         num_workers=1,
->>>>>>> ca8bd13d
         source_sampling_config=None,
         target_sampling_config=None,
         n_fewshot=None,
