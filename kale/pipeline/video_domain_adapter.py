--- conflicted
+++ resolved
@@ -102,7 +102,6 @@
         raise ValueError(f"Unsupported method: {method}")
 
 
-<<<<<<< HEAD
 class BaseAdaptTrainerVideo(BaseAdaptTrainer):
     """Base class for all domain adaptation architectures on videos. Inherited from BaseAdaptTrainer."""
 
@@ -205,11 +204,6 @@
 
 
 class BaseMMDLikeVideo(BaseAdaptTrainerVideo, BaseMMDLike):
-=======
-class BaseMMDLikeVideo(BaseMMDLike):
-    """Common API for MME-based domain adaptation on video data: DAN, JAN"""
-
->>>>>>> 1f5cce57
     def __init__(
         self, dataset, image_modality, feature_extractor, task_classifier, kernel_mul=2.0, kernel_num=5, **base_params,
     ):
