# =============================================================================
# Author: Xianyuan Liu, xianyuan.liu@outlook.com
#         Haiping Lu, h.lu@sheffield.ac.uk or hplu@ieee.org
# =============================================================================

"""Domain adaptation systems (pipelines) for video data, e.g., for action recognition.
Most are inherited from kale.pipeline.domain_adapter.
"""
import math
import time

import numpy as np
import torch

# import torch.nn.functional as F
import torchvision
from torch import nn
from torch.nn.init import constant_, kaiming_normal_, normal_

import kale.predict.losses as losses
from kale.embed.video_trn import TCL, TRNRelationModule, TRNRelationModuleMultiScale
from kale.loaddata.video_access import get_class_type, get_image_modality
from kale.pipeline.domain_adapter import (
    BaseAdaptTrainer,
    BaseMMDLike,
<<<<<<< HEAD
    CDANTrainer,
    DANNTrainer,
=======
    CDANtrainer,
    DANNtrainer,
    get_aggregated_metrics,
>>>>>>> ca8bd13d
    get_aggregated_metrics_from_dict,
    get_metrics_from_parameter_dict,
    GradReverse,
    Method,
    set_requires_grad,
    WDGRLTrainer,
)

# from kale.utils.logger import save_results_to_json


<<<<<<< HEAD
def create_mmd_based_video(method: Method, dataset, image_modality, feature_extractor, task_classifier, **train_params):
=======
def create_mmd_based_video(
    method: Method, dataset, image_modality, feature_extractor, task_classifier, input_type, class_type, **train_params
):
>>>>>>> ca8bd13d
    """MMD-based deep learning methods for domain adaptation on video data: DAN and JAN"""
    if not method.is_mmd_method():
        raise ValueError(f"Unsupported MMD method: {method}")
    if method is Method.DAN:
        return DANTrainerVideo(
            dataset=dataset,
            image_modality=image_modality,
            feature_extractor=feature_extractor,
            task_classifier=task_classifier,
            method=method,
            input_type=input_type,
            class_type=class_type,
            **train_params,
        )
    if method is Method.JAN:
        return JANTrainerVideo(
            dataset=dataset,
            image_modality=image_modality,
            feature_extractor=feature_extractor,
            task_classifier=task_classifier,
            method=method,
            input_type=input_type,
            class_type=class_type,
            kernel_mul=[2.0, 2.0],
            kernel_num=[5, 1],
            **train_params,
        )


def create_dann_like_video(
<<<<<<< HEAD
    method: Method, dataset, image_modality, feature_extractor, task_classifier, critic, **train_params
=======
    method: Method,
    dataset,
    image_modality,
    feature_extractor,
    task_classifier,
    critic,
    input_type,
    class_type,
    **train_params,
>>>>>>> ca8bd13d
):
    """DANN-based deep learning methods for domain adaptation on video data: DANN, CDAN, CDAN+E"""

    # # Uncomment for later work.
    # # Set up a new create_fewshot_trainer for video data based on original one in `domain_adapter.py`
    # if dataset.is_semi_supervised():
    #     return create_fewshot_trainer_video(
    #         method, dataset, feature_extractor, task_classifier, critic, **train_params
    #     )

    if method.is_dann_method():
<<<<<<< HEAD
        alpha = 0.0 if method is Method.Source else 1.0
=======
        alpha = 0 if method is Method.Source else 1
>>>>>>> ca8bd13d
        return DANNTrainerVideo(
            alpha=alpha,
            image_modality=image_modality,
            dataset=dataset,
            feature_extractor=feature_extractor,
            task_classifier=task_classifier,
            critic=critic,
            method=method,
            input_type=input_type,
            class_type=class_type,
            **train_params,
        )
    elif method.is_cdan_method():
        return CDANTrainerVideo(
            dataset=dataset,
            image_modality=image_modality,
            feature_extractor=feature_extractor,
            task_classifier=task_classifier,
            critic=critic,
            method=method,
            input_type=input_type,
            class_type=class_type,
            use_entropy=method is Method.CDAN_E,
            **train_params,
        )
    elif method.is_ta3n_method():
        return TA3NTrainerVideo(
            image_modality=image_modality,
            dataset=dataset,
            feature_extractor=feature_extractor,
            task_classifier=task_classifier,
            critic=critic,
            method=method,
            input_type=input_type,
            class_type=class_type,
            **train_params,
        )
    elif method is Method.WDGRL:
        return WDGRLTrainerVideo(
            dataset=dataset,
            image_modality=image_modality,
            feature_extractor=feature_extractor,
            task_classifier=task_classifier,
            critic=critic,
            method=method,
            input_type=input_type,
            class_type=class_type,
            **train_params,
        )
    else:
        raise ValueError(f"Unsupported method: {method}")


<<<<<<< HEAD
class BaseMMDLikeVideo(BaseMMDLike):
    """Common API for MME-based domain adaptation on video data: DAN, JAN"""

=======
class BaseAdaptTrainerVideo(BaseAdaptTrainer):
    def train_dataloader(self):
        dataloader, target_batch_size = self._dataset.get_domain_loaders(split="train", batch_size=self._batch_size)
        self._nb_training_batches = len(dataloader)
        self._target_batch_size = target_batch_size
        return dataloader

    def val_dataloader(self):
        dataloader, target_batch_size = self._dataset.get_domain_loaders(split="valid", batch_size=self._batch_size)
        self._target_batch_size = target_batch_size
        return dataloader

    def test_dataloader(self):
        dataloader, target_batch_size = self._dataset.get_domain_loaders(split="test", batch_size=self._batch_size)
        # dataloader, target_batch_size = self._dataset.get_domain_loaders(split="test", batch_size=500)
        self._target_batch_size = target_batch_size
        return dataloader

    def training_step(self, batch, batch_nb):
        # print("tr src{} tgt{}".format(len(batch[0][2]), len(batch[1][2])))

        self._update_batch_epoch_factors(batch_nb)

        task_loss, adv_loss, log_metrics = self.compute_loss(batch, split_name="T")
        if self.current_epoch < self._init_epochs:
            loss = task_loss
        else:
            # loss = task_loss
            loss = task_loss + self.lamb_da * adv_loss

        log_metrics = get_aggregated_metrics_from_dict(log_metrics)
        log_metrics.update(get_metrics_from_parameter_dict(self.get_parameters_watch_list(), loss.device))
        log_metrics["T_total_loss"] = loss
        log_metrics["T_adv_loss"] = adv_loss
        log_metrics["T_task_loss"] = task_loss

        for key in log_metrics:
            self.log(key, log_metrics[key])
        return {"loss": loss}

    def create_metrics_log(self, split_name):
        if self.verb and not self.noun:
            metrics_to_log = (
                "{}_loss".format(split_name),
                "{}_task_loss".format(split_name),
                "{}_adv_loss".format(split_name),
                "{}_source_acc".format(split_name),
                "{}_source_top1_acc".format(split_name),
                "{}_source_top5_acc".format(split_name),
                "{}_target_acc".format(split_name),
                "{}_target_top1_acc".format(split_name),
                "{}_target_top5_acc".format(split_name),
                "{}_source_domain_acc".format(split_name),
                "{}_target_domain_acc".format(split_name),
                "{}_domain_acc".format(split_name),
            )
            if self.method.is_mmd_method():
                metrics_to_log = metrics_to_log[:-3] + ("{}_mmd".format(split_name),)
            if split_name == "Te":
                metrics_to_log = metrics_to_log[:1] + metrics_to_log[4:]
        elif self.verb and self.noun:
            metrics_to_log = (
                "{}_loss".format(split_name),
                "{}_task_loss".format(split_name),
                "{}_adv_loss".format(split_name),
                "{}_verb_source_acc".format(split_name),
                "{}_verb_source_top1_acc".format(split_name),
                "{}_verb_source_top5_acc".format(split_name),
                "{}_noun_source_acc".format(split_name),
                "{}_noun_source_top1_acc".format(split_name),
                "{}_noun_source_top5_acc".format(split_name),
                "{}_verb_target_acc".format(split_name),
                "{}_verb_target_top1_acc".format(split_name),
                "{}_verb_target_top5_acc".format(split_name),
                "{}_noun_target_acc".format(split_name),
                "{}_noun_target_top1_acc".format(split_name),
                "{}_noun_target_top5_acc".format(split_name),
                "{}_action_source_top1_acc".format(split_name),
                "{}_action_source_top5_acc".format(split_name),
                "{}_action_target_top1_acc".format(split_name),
                "{}_action_target_top5_acc".format(split_name),
                "{}_domain_acc".format(split_name),
            )
            if self.method.is_mmd_method():
                metrics_to_log = metrics_to_log[:-1] + ("{}_mmd".format(split_name),)
            if split_name == "Te":
                metrics_to_log = metrics_to_log[:1] + metrics_to_log[4:]
        return metrics_to_log

    def validation_epoch_end(self, outputs):
        metrics_to_log = self.create_metrics_log("V")
        return self._validation_epoch_end(outputs, metrics_to_log)

    def test_epoch_end(self, outputs):
        metrics_at_test = self.create_metrics_log("Te")

        # Uncomment to save output to json file for EPIC UDA 2021 challenge.(3/3)
        # save_results_to_json(
        #     self.y_hat, self.y_t_hat, self.s_id, self.tu_id, self.y_hat_noun, self.y_t_hat_noun, self.verb, self.noun
        # )
        log_dict = get_aggregated_metrics(metrics_at_test, outputs)

        for key in log_dict:
            self.log(key, log_dict[key], prog_bar=True)

    def concatenate_feature(self, x_rgb, x_flow, x_audio):
        if self.rgb:
            if self.flow:
                if self.audio:  # For all inputs
                    x = torch.cat((x_rgb, x_flow, x_audio), dim=-1)
                else:  # For joint(rgb+flow) input
                    x = torch.cat((x_rgb, x_flow), dim=-1)
            else:
                if self.audio:  # For rgb+audio input
                    x = torch.cat((x_rgb, x_audio), dim=-1)
                else:  # For rgb input
                    x = x_rgb
        else:
            if self.flow:
                if self.audio:  # For flow+audio input
                    x = torch.cat((x_flow, x_audio), dim=-1)
                else:  # For flow input
                    x = x_flow
            else:  # For audio input
                x = x_audio
        return x

    def get_inputs_from_batch(self, batch):
        # _s refers to source, _tu refers to unlabeled target
        x_s_rgb = x_tu_rgb = x_s_flow = x_tu_flow = x_s_audio = x_tu_audio = None

        if self.rgb:
            if self.flow:
                if self.audio:  # For all inputs
                    (
                        (x_s_rgb, y_s, s_id),
                        (x_s_flow, y_s_flow, _),
                        (x_s_audio, y_s_audio, _),
                        (x_tu_rgb, y_tu, tu_id),
                        (x_tu_flow, y_tu_flow, _),
                        (x_tu_audio, y_tu_audio, _),
                    ) = batch
                else:  # For joint(rgb+flow) input
                    (
                        (x_s_rgb, y_s, s_id),
                        (x_s_flow, y_s_flow, _),
                        (x_tu_rgb, y_tu, tu_id),
                        (x_tu_flow, y_tu_flow, _),
                    ) = batch
            else:
                if self.audio:  # For rgb+audio input
                    (
                        (x_s_rgb, y_s, s_id),
                        (x_s_audio, y_s_audio, _),
                        (x_tu_rgb, y_tu, tu_id),
                        (x_tu_audio, y_tu_audio, _),
                    ) = batch
                else:  # For rgb input
                    (x_s_rgb, y_s, s_id), (x_tu_rgb, y_tu, tu_id) = batch
        else:
            if self.flow:
                if self.audio:  # For flow+audio input
                    (
                        (x_s_flow, y_s, s_id),
                        (x_s_audio, y_s_audio, _),
                        (x_tu_flow, y_tu, tu_id),
                        (x_tu_audio, y_tu_audio, _),
                    ) = batch
                else:  # For flow input
                    (x_s_flow, y_s, s_id), (x_tu_flow, y_tu, tu_id) = batch
            else:  # For audio input
                (x_s_audio, y_s, s_id), (x_tu_audio, y_tu, tu_id) = batch

        return x_s_rgb, x_tu_rgb, x_s_flow, x_tu_flow, x_s_audio, x_tu_audio, y_s, y_tu, s_id, tu_id

    def get_loss_log_metrics(self, split_name, y_hat, y_t_hat, y_s, y_tu, dok):
        if self.verb and not self.noun:
            loss_cls, ok_src = losses.cross_entropy_logits(y_hat[0], y_s[0])
            _, ok_tgt = losses.cross_entropy_logits(y_t_hat[0], y_tu[0])
            prec1_src, prec5_src = losses.topk_accuracy(y_hat[0], y_s[0], topk=(1, 5))
            prec1_tgt, prec5_tgt = losses.topk_accuracy(y_t_hat[0], y_tu[0], topk=(1, 5))
            task_loss = loss_cls

            log_metrics = {
                f"{split_name}_source_acc": ok_src,
                f"{split_name}_target_acc": ok_tgt,
                f"{split_name}_source_top1_acc": prec1_src,
                f"{split_name}_source_top5_acc": prec5_src,
                f"{split_name}_target_top1_acc": prec1_tgt,
                f"{split_name}_target_top5_acc": prec5_tgt,
            }
            if self.method.is_mmd_method():
                log_metrics.update({f"{split_name}_mmd": dok})
            else:
                log_metrics.update({f"{split_name}_domain_acc": dok})

        elif self.verb and self.noun:
            loss_cls_verb, ok_src_verb = losses.cross_entropy_logits(y_hat[0], y_s[0])
            loss_cls_noun, ok_src_noun = losses.cross_entropy_logits(y_hat[1], y_s[1])
            _, ok_tgt_verb = losses.cross_entropy_logits(y_t_hat[0], y_tu[0])
            _, ok_tgt_noun = losses.cross_entropy_logits(y_t_hat[1], y_tu[1])

            prec1_src_verb, prec5_src_verb = losses.topk_accuracy(y_hat[0], y_s[0], topk=(1, 5))
            prec1_src_noun, prec5_src_noun = losses.topk_accuracy(y_hat[1], y_s[1], topk=(1, 5))
            prec1_src_action, prec5_src_action = losses.multitask_topk_accuracy(
                (y_hat[0], y_hat[1]), (y_s[0], y_s[1]), topk=(1, 5)
            )
            prec1_tgt_verb, prec5_tgt_verb = losses.topk_accuracy(y_t_hat[0], y_tu[0], topk=(1, 5))
            prec1_tgt_noun, prec5_tgt_noun = losses.topk_accuracy(y_t_hat[1], y_tu[1], topk=(1, 5))
            prec1_tgt_action, prec5_tgt_action = losses.multitask_topk_accuracy(
                (y_t_hat[0], y_t_hat[1]), (y_tu[0], y_tu[1]), topk=(1, 5)
            )

            task_loss = loss_cls_verb + loss_cls_noun

            log_metrics = {
                f"{split_name}_verb_source_acc": ok_src_verb,
                f"{split_name}_noun_source_acc": ok_src_noun,
                f"{split_name}_verb_target_acc": ok_tgt_verb,
                f"{split_name}_noun_target_acc": ok_tgt_noun,
                f"{split_name}_verb_source_top1_acc": prec1_src_verb,
                f"{split_name}_verb_source_top5_acc": prec5_src_verb,
                f"{split_name}_noun_source_top1_acc": prec1_src_noun,
                f"{split_name}_noun_source_top5_acc": prec5_src_noun,
                f"{split_name}_action_source_top1_acc": prec1_src_action,
                f"{split_name}_action_source_top5_acc": prec5_src_action,
                f"{split_name}_verb_target_top1_acc": prec1_tgt_verb,
                f"{split_name}_verb_target_top5_acc": prec5_tgt_verb,
                f"{split_name}_noun_target_top1_acc": prec1_tgt_noun,
                f"{split_name}_noun_target_top5_acc": prec5_tgt_noun,
                f"{split_name}_action_target_top1_acc": prec1_tgt_action,
                f"{split_name}_action_target_top5_acc": prec5_tgt_action,
            }
            if self.method.is_mmd_method():
                log_metrics.update({f"{split_name}_mmd": dok})
            else:
                log_metrics.update({f"{split_name}_domain_acc": dok})
        else:
            raise ValueError("Invalid class type option")
        return task_loss, log_metrics


class BaseMMDLikeVideo(BaseAdaptTrainerVideo, BaseMMDLike):
>>>>>>> ca8bd13d
    def __init__(
        self,
        dataset,
        image_modality,
        feature_extractor,
        task_classifier,
        class_type,
        input_type,
        kernel_mul=2.0,
        kernel_num=5,
        **base_params,
    ):
        super().__init__(dataset, feature_extractor, task_classifier, kernel_mul, kernel_num, **base_params)
        self.image_modality = image_modality
        self.rgb, self.flow, self.audio = get_image_modality(self.image_modality)
        self.class_type = class_type
        self.verb, self.noun = get_class_type(self.class_type)
        self.rgb_feat = self.feat["rgb"]
        self.flow_feat = self.feat["flow"]
        self.audio_feat = self.feat["audio"]
        self.input_type = input_type

    def forward(self, x):
        if self.feat is not None:
            x_rgb = x_flow = x_audio = None

            # For joint input, both two ifs are used
            if self.rgb:
                x_rgb = self.rgb_feat(x["rgb"])
                x_rgb = x_rgb.view(x_rgb.size(0), -1)
            if self.flow:
                x_flow = self.flow_feat(x["flow"])
                x_flow = x_flow.view(x_flow.size(0), -1)
            if self.audio:
                x_audio = self.audio_feat(x["audio"])
                x_audio = x_audio.view(x_audio.size(0), -1)

            x = self.concatenate_feature(x_rgb, x_flow, x_audio)
            class_output = self.classifier(x)
            return [x_rgb, x_flow, x_audio], class_output

    def compute_loss(self, batch, split_name="valid"):
        # _s refers to source, _tu refers to unlabeled target
        (
            x_s_rgb,
            x_tu_rgb,
            x_s_flow,
            x_tu_flow,
            x_s_audio,
            x_tu_audio,
            y_s,
            y_tu,
            s_id,
            tu_id,
        ) = self.get_inputs_from_batch(batch)

        [phi_s_rgb, phi_s_flow, phi_s_audio], y_hat = self.forward(
            {"rgb": x_s_rgb, "flow": x_s_flow, "audio": x_s_audio}
        )
        [phi_t_rgb, phi_t_flow, phi_t_audio], y_t_hat = self.forward(
            {"rgb": x_tu_rgb, "flow": x_tu_flow, "audio": x_tu_audio}
        )

        if self.rgb:
            if self.verb and not self.noun:
                mmd_rgb = self._compute_mmd(phi_s_rgb, phi_t_rgb, y_hat[0], y_t_hat[0])
            elif self.verb and self.noun:
                mmd_rgb_verb = self._compute_mmd(phi_s_rgb, phi_t_rgb, y_hat[0], y_t_hat[0])
                mmd_rgb_noun = self._compute_mmd(phi_s_rgb, phi_t_rgb, y_hat[1], y_t_hat[1])
                mmd_rgb = mmd_rgb_verb + mmd_rgb_noun
        if self.flow:
            if self.verb and not self.noun:
                mmd_flow = self._compute_mmd(phi_s_flow, phi_t_flow, y_hat[0], y_t_hat[0])
            elif self.verb and self.noun:
                mmd_flow_verb = self._compute_mmd(phi_s_flow, phi_t_flow, y_hat[0], y_t_hat[0])
                mmd_flow_noun = self._compute_mmd(phi_s_flow, phi_t_flow, y_hat[1], y_t_hat[1])
                mmd_flow = mmd_flow_verb + mmd_flow_noun
        if self.audio:
            if self.verb and not self.noun:
                mmd_audio = self._compute_mmd(phi_s_audio, phi_t_audio, y_hat[0], y_t_hat[0])
            elif self.verb and self.noun:
                mmd_audio_verb = self._compute_mmd(phi_s_audio, phi_t_audio, y_hat[0], y_t_hat[0])
                mmd_audio_noun = self._compute_mmd(phi_s_audio, phi_t_audio, y_hat[1], y_t_hat[1])
                mmd_audio = mmd_audio_verb + mmd_audio_noun

        if self.rgb:
            if self.flow:
                if self.audio:  # For all inputs
                    mmd = mmd_rgb + mmd_flow + mmd_audio
                else:  # For joint(rgb+flow) input
                    mmd = mmd_rgb + mmd_flow
            else:
                if self.audio:  # For rgb+audio input
                    mmd = mmd_audio
                else:  # For rgb input
                    mmd = mmd_rgb
        else:
            if self.flow:
                if self.audio:  # For flow+audio input
                    mmd = mmd_audio
                else:  # For flow input
                    mmd = mmd_flow
            else:  # For audio input
                mmd = mmd_audio

        # Uncomment when checking whether rgb & flow labels are equal.
        # print('rgb_s:{}, flow_s:{}, rgb_f:{}, flow_f:{}'.format(y_s, y_s_flow, y_tu, y_tu_flow))
        # print('equal: {}/{}'.format(torch.all(torch.eq(y_s, y_s_flow)), torch.all(torch.eq(y_tu, y_tu_flow))))

        task_loss, log_metrics = self.get_loss_log_metrics(split_name, y_hat, y_t_hat, y_s, y_tu, mmd)
        # log_metrics.update({f"{split_name}_source_domain_acc": mmd, f"{split_name}_target_domain_acc": mmd})
        return task_loss, mmd, log_metrics


class DANTrainerVideo(BaseMMDLikeVideo):
    """This is an implementation of DAN for video data."""

    def __init__(self, dataset, image_modality, feature_extractor, task_classifier, **base_params):
        super().__init__(dataset, image_modality, feature_extractor, task_classifier, **base_params)

    def _compute_mmd(self, phi_s, phi_t, y_hat, y_t_hat):
        batch_size = int(phi_s.size()[0])
        kernels = losses.gaussian_kernel(phi_s, phi_t, kernel_mul=self._kernel_mul, kernel_num=self._kernel_num)
        return losses.compute_mmd_loss(kernels, batch_size)


class JANTrainerVideo(BaseMMDLikeVideo):
    """This is an implementation of JAN for video data."""

    def __init__(
        self,
        dataset,
        image_modality,
        feature_extractor,
        task_classifier,
        kernel_mul=(2.0, 2.0),
        kernel_num=(5, 1),
        **base_params,
    ):
        super().__init__(
            dataset,
            image_modality,
            feature_extractor,
            task_classifier,
            kernel_mul=kernel_mul,
            kernel_num=kernel_num,
            **base_params,
        )

    def _compute_mmd(self, phi_s, phi_t, y_hat, y_t_hat):
        softmax_layer = torch.nn.Softmax(dim=-1)
        source_list = [phi_s, softmax_layer(y_hat)]
        target_list = [phi_t, softmax_layer(y_t_hat)]
        batch_size = int(phi_s.size()[0])

        joint_kernels = None
        for source, target, k_mul, k_num, sigma in zip(
            source_list, target_list, self._kernel_mul, self._kernel_num, [None, 1.68]
        ):
            kernels = losses.gaussian_kernel(source, target, kernel_mul=k_mul, kernel_num=k_num, fix_sigma=sigma)
            if joint_kernels is not None:
                joint_kernels = joint_kernels * kernels
            else:
                joint_kernels = kernels

        return losses.compute_mmd_loss(joint_kernels, batch_size)


<<<<<<< HEAD
class DANNTrainerVideo(DANNTrainer):
=======
class DANNTrainerVideo(BaseAdaptTrainerVideo, DANNtrainer):
>>>>>>> ca8bd13d
    """This is an implementation of DANN for video data."""

    def __init__(
        self,
        dataset,
        image_modality,
        feature_extractor,
        task_classifier,
        critic,
        method,
        input_type,
        class_type,
        **base_params,
    ):
        super(DANNTrainerVideo, self).__init__(
            dataset, feature_extractor, task_classifier, critic, method, **base_params
        )
        self.image_modality = image_modality
        self.rgb, self.flow, self.audio = get_image_modality(self.image_modality)
        self.class_type = class_type
        self.verb, self.noun = get_class_type(self.class_type)
        self.rgb_feat = self.feat["rgb"]
        self.flow_feat = self.feat["flow"]
        self.audio_feat = self.feat["audio"]
        # self.input_type = input_type

        # Uncomment to store output for EPIC UDA 2021 challenge.(1/3)
        # self.y_hat = []
        # self.y_hat_noun = []
        # self.y_t_hat = []
        # self.y_t_hat_noun = []
        # self.s_id = []
        # self.tu_id = []

    def forward(self, x):
        if self.feat is not None:
            x_rgb = x_flow = x_audio = None
            adversarial_output_rgb = adversarial_output_flow = adversarial_output_audio = None

            # For joint input, both two ifs are used
            if self.rgb:
                x_rgb = self.rgb_feat(x["rgb"])
                x_rgb = x_rgb.view(x_rgb.size(0), -1)
                reverse_feature_rgb = GradReverse.apply(x_rgb, self.alpha)
                adversarial_output_rgb = self.domain_classifier(reverse_feature_rgb)
            if self.flow:
                x_flow = self.flow_feat(x["flow"])
                x_flow = x_flow.view(x_flow.size(0), -1)
                reverse_feature_flow = GradReverse.apply(x_flow, self.alpha)
                adversarial_output_flow = self.domain_classifier(reverse_feature_flow)
            if self.audio:
                x_audio = self.audio_feat(x["audio"])
                x_audio = x_audio.view(x_audio.size(0), -1)
                reverse_feature_audio = GradReverse.apply(x_audio, self.alpha)
                adversarial_output_audio = self.domain_classifier(reverse_feature_audio)

            x = self.concatenate_feature(x_rgb, x_flow, x_audio)

            class_output = self.classifier(x)

            return (
                [x_rgb, x_flow, x_audio],
                class_output,
                [adversarial_output_rgb, adversarial_output_flow, adversarial_output_audio],
            )

    def compute_loss(self, batch, split_name="valid"):
        # _s refers to source, _tu refers to unlabeled target
        (
            x_s_rgb,
            x_tu_rgb,
            x_s_flow,
            x_tu_flow,
            x_s_audio,
            x_tu_audio,
            y_s,
            y_tu,
            s_id,
            tu_id,
        ) = self.get_inputs_from_batch(batch)

        _, y_hat, [d_hat_rgb, d_hat_flow, d_hat_audio] = self.forward(
            {"rgb": x_s_rgb, "flow": x_s_flow, "audio": x_s_audio}
        )
        _, y_t_hat, [d_t_hat_rgb, d_t_hat_flow, d_t_hat_audio] = self.forward(
            {"rgb": x_tu_rgb, "flow": x_tu_flow, "audio": x_tu_audio}
        )
        source_batch_size = len(y_s[0])
        target_batch_size = len(y_tu[0])

        if self.rgb:
            loss_dmn_src_rgb, dok_src_rgb = losses.cross_entropy_logits(d_hat_rgb, torch.zeros(source_batch_size))
            loss_dmn_tgt_rgb, dok_tgt_rgb = losses.cross_entropy_logits(d_t_hat_rgb, torch.ones(target_batch_size))
        if self.flow:
            loss_dmn_src_flow, dok_src_flow = losses.cross_entropy_logits(d_hat_flow, torch.zeros(source_batch_size))
            loss_dmn_tgt_flow, dok_tgt_flow = losses.cross_entropy_logits(d_t_hat_flow, torch.ones(target_batch_size))
        if self.audio:
            loss_dmn_src_audio, dok_src_audio = losses.cross_entropy_logits(d_hat_audio, torch.zeros(source_batch_size))
            loss_dmn_tgt_audio, dok_tgt_audio = losses.cross_entropy_logits(
                d_t_hat_audio, torch.ones(target_batch_size)
            )

        # ok is abbreviation for (all) correct, dok refers to domain correct
        if self.rgb:
            if self.flow:
                if self.audio:  # For all inputs
                    loss_dmn_src = loss_dmn_src_rgb + loss_dmn_src_flow + loss_dmn_src_audio
                    loss_dmn_tgt = loss_dmn_tgt_rgb + loss_dmn_tgt_flow + loss_dmn_tgt_audio
                    dok = torch.cat(
                        (dok_src_rgb, dok_src_flow, dok_src_audio, dok_tgt_rgb, dok_tgt_flow, dok_tgt_audio)
                    )
                    dok_src = torch.cat((dok_src_rgb, dok_src_flow, dok_src_audio))
                    dok_tgt = torch.cat((dok_tgt_rgb, dok_tgt_flow, dok_tgt_audio))
                else:  # For joint(rgb+flow) input
                    loss_dmn_src = loss_dmn_src_rgb + loss_dmn_src_flow
                    loss_dmn_tgt = loss_dmn_tgt_rgb + loss_dmn_tgt_flow
                    dok = torch.cat((dok_src_rgb, dok_src_flow, dok_tgt_rgb, dok_tgt_flow))
                    dok_src = torch.cat((dok_src_rgb, dok_src_flow))
                    dok_tgt = torch.cat((dok_tgt_rgb, dok_tgt_flow))
            else:
                if self.audio:  # For rgb+audio input
                    loss_dmn_src = loss_dmn_src_rgb + loss_dmn_src_audio
                    loss_dmn_tgt = loss_dmn_tgt_rgb + loss_dmn_tgt_audio
                    dok = torch.cat((dok_src_rgb, dok_src_audio, dok_tgt_rgb, dok_tgt_audio))
                    dok_src = torch.cat((dok_src_rgb, dok_src_audio))
                    dok_tgt = torch.cat((dok_tgt_rgb, dok_tgt_audio))
                else:  # For rgb input
                    loss_dmn_src = loss_dmn_src_rgb
                    loss_dmn_tgt = loss_dmn_tgt_rgb
                    dok = torch.cat((dok_src_rgb, dok_tgt_rgb))
                    dok_src = dok_src_rgb
                    dok_tgt = dok_tgt_rgb
        else:
            if self.flow:
                if self.audio:  # For flow+audio input
                    loss_dmn_src = loss_dmn_src_flow + loss_dmn_src_audio
                    loss_dmn_tgt = loss_dmn_tgt_flow + loss_dmn_tgt_audio
                    dok = torch.cat((dok_src_flow, dok_src_audio, dok_tgt_flow, dok_tgt_audio))
                    dok_src = torch.cat((dok_src_flow, dok_src_audio))
                    dok_tgt = torch.cat((dok_tgt_flow, dok_tgt_audio))
                else:  # For flow input
                    loss_dmn_src = loss_dmn_src_flow
                    loss_dmn_tgt = loss_dmn_tgt_flow
                    dok = torch.cat((dok_src_flow, dok_tgt_flow))
                    dok_src = dok_src_flow
                    dok_tgt = dok_tgt_flow
            else:  # For audio input
                loss_dmn_src = loss_dmn_src_audio
                loss_dmn_tgt = loss_dmn_tgt_audio
                dok = torch.cat((dok_src_audio, dok_tgt_audio))
                dok_src = dok_src_audio
                dok_tgt = dok_tgt_audio

        task_loss, log_metrics = self.get_loss_log_metrics(split_name, y_hat, y_t_hat, y_s, y_tu, dok)
        adv_loss = loss_dmn_src + loss_dmn_tgt  # adv_loss = src + tgt
        log_metrics.update({f"{split_name}_source_domain_acc": dok_src, f"{split_name}_target_domain_acc": dok_tgt})

        # # Uncomment to store output for EPIC UDA 2021 challenge.(2/3)
        # if split_name == "Te":
        #     self.y_hat.extend(y_hat[0].tolist())
        #     self.y_hat_noun.extend(y_hat[1].tolist())
        #     self.y_t_hat.extend(y_t_hat[0].tolist())
        #     self.y_t_hat_noun.extend(y_t_hat[1].tolist())
        #     self.s_id.extend(s_id)
        #     self.tu_id.extend(tu_id)

        return task_loss, adv_loss, log_metrics

<<<<<<< HEAD
    def training_step(self, batch, batch_nb):
        self._update_batch_epoch_factors(batch_nb)

        task_loss, adv_loss, log_metrics = self.compute_loss(batch, split_name="train")
        if self.current_epoch < self._init_epochs:
            loss = task_loss
        else:
            loss = task_loss + self.lamb_da * adv_loss

        log_metrics = get_aggregated_metrics_from_dict(log_metrics)
        log_metrics.update(get_metrics_from_parameter_dict(self.get_parameters_watch_list(), loss.device))
        log_metrics["train_total_loss"] = loss
        log_metrics["train_adv_loss"] = adv_loss
        log_metrics["train_task_loss"] = task_loss

        for key in log_metrics:
            self.log(key, log_metrics[key])

        return {"loss": loss}


class CDANTrainerVideo(CDANTrainer):
=======

class CDANTrainerVideo(BaseAdaptTrainerVideo, CDANtrainer):
>>>>>>> ca8bd13d
    """This is an implementation of CDAN for video data."""

    def __init__(
        self,
        dataset,
        image_modality,
        feature_extractor,
        task_classifier,
        critic,
        input_type,
        class_type,
        use_entropy=False,
        use_random=False,
        random_dim=1024,
        **base_params,
    ):
        super(CDANTrainerVideo, self).__init__(
            dataset, feature_extractor, task_classifier, critic, use_entropy, use_random, random_dim, **base_params
        )
        self.image_modality = image_modality
        self.rgb, self.flow, self.audio = get_image_modality(self.image_modality)
        self.class_type = class_type
        self.verb, self.noun = get_class_type(self.class_type)
        self.rgb_feat = self.feat["rgb"]
        self.flow_feat = self.feat["flow"]
        self.audio_feat = self.feat["audio"]
        self.input_type = input_type

    def forward(self, x):
        if self.feat is not None:
            x_rgb = x_flow = x_audio = None
            adversarial_output_rgb = adversarial_output_flow = adversarial_output_audio = None

            # For joint input, both two ifs are used
            if self.rgb:
                x_rgb = self.rgb_feat(x["rgb"])
                x_rgb = x_rgb.view(x_rgb.size(0), -1)
                reverse_feature_rgb = GradReverse.apply(x_rgb, self.alpha)
            if self.flow:
                x_flow = self.flow_feat(x["flow"])
                x_flow = x_flow.view(x_flow.size(0), -1)
                reverse_feature_flow = GradReverse.apply(x_flow, self.alpha)
<<<<<<< HEAD
=======
            if self.audio:
                x_audio = self.audio_feat(x["audio"])
                x_audio = x_audio.view(x_audio.size(0), -1)
                reverse_feature_audio = GradReverse.apply(x_audio, self.alpha)

            x = self.concatenate_feature(x_rgb, x_flow, x_audio)
>>>>>>> ca8bd13d

            class_output = self.classifier(x)
<<<<<<< HEAD
            softmax_output = torch.nn.Softmax(dim=1)(class_output)
=======
            # # Only use verb class to get softmax_output
            softmax_output = torch.nn.Softmax(dim=1)(class_output[0])
>>>>>>> ca8bd13d
            reverse_out = GradReverse.apply(softmax_output, self.alpha)

            if self.rgb:
                feature_rgb = torch.bmm(reverse_out.unsqueeze(2), reverse_feature_rgb.unsqueeze(1))
                feature_rgb = feature_rgb.view(-1, reverse_out.size(1) * reverse_feature_rgb.size(1))
                if self.random_layer:
                    random_out_rgb = self.random_layer.forward(feature_rgb)
                    adversarial_output_rgb = self.domain_classifier(random_out_rgb.view(-1, random_out_rgb.size(1)))
                else:
                    adversarial_output_rgb = self.domain_classifier(feature_rgb)

            if self.flow:
                feature_flow = torch.bmm(reverse_out.unsqueeze(2), reverse_feature_flow.unsqueeze(1))
                feature_flow = feature_flow.view(-1, reverse_out.size(1) * reverse_feature_flow.size(1))
                if self.random_layer:
                    random_out_flow = self.random_layer.forward(feature_flow)
                    adversarial_output_flow = self.domain_classifier(random_out_flow.view(-1, random_out_flow.size(1)))
                else:
                    adversarial_output_flow = self.domain_classifier(feature_flow)

            if self.audio:
                feature_audio = torch.bmm(reverse_out.unsqueeze(2), reverse_feature_audio.unsqueeze(1))
                feature_audio = feature_audio.view(-1, reverse_out.size(1) * reverse_feature_audio.size(1))
                if self.random_layer:
                    random_out_audio = self.random_layer.forward(feature_audio)
                    adversarial_output_audio = self.domain_classifier(
                        random_out_audio.view(-1, random_out_audio.size(1))
                    )
                else:
                    adversarial_output_audio = self.domain_classifier(feature_audio)

            return (
                [x_rgb, x_flow, x_audio],
                class_output,
                [adversarial_output_rgb, adversarial_output_flow, adversarial_output_audio],
            )

    def compute_loss(self, batch, split_name="valid"):
        # _s refers to source, _tu refers to unlabeled target
        (
            x_s_rgb,
            x_tu_rgb,
            x_s_flow,
            x_tu_flow,
            x_s_audio,
            x_tu_audio,
            y_s,
            y_tu,
            s_id,
            tu_id,
        ) = self.get_inputs_from_batch(batch)

        _, y_hat, [d_hat_rgb, d_hat_flow, d_hat_audio] = self.forward(
            {"rgb": x_s_rgb, "flow": x_s_flow, "audio": x_s_audio}
        )
        _, y_t_hat, [d_t_hat_rgb, d_t_hat_flow, d_t_hat_audio] = self.forward(
            {"rgb": x_tu_rgb, "flow": x_tu_flow, "audio": x_tu_audio}
        )
        source_batch_size = len(y_s[0])
        target_batch_size = len(y_tu[0])

        # # Only use verb class to get entropy weights
        if self.entropy:
            e_s = self._compute_entropy_weights(y_hat[0])
            e_t = self._compute_entropy_weights(y_t_hat[0])
            source_weight = e_s / torch.sum(e_s)
            target_weight = e_t / torch.sum(e_t)
        else:
            source_weight = None
            target_weight = None

        if self.rgb:
            loss_dmn_src_rgb, dok_src_rgb = losses.cross_entropy_logits(
                d_hat_rgb, torch.zeros(source_batch_size), source_weight
            )
            loss_dmn_tgt_rgb, dok_tgt_rgb = losses.cross_entropy_logits(
                d_t_hat_rgb, torch.ones(target_batch_size), target_weight
            )

        if self.flow:
            loss_dmn_src_flow, dok_src_flow = losses.cross_entropy_logits(
                d_hat_flow, torch.zeros(source_batch_size), source_weight
            )
            loss_dmn_tgt_flow, dok_tgt_flow = losses.cross_entropy_logits(
                d_t_hat_flow, torch.ones(target_batch_size), target_weight
            )

        if self.audio:
            loss_dmn_src_audio, dok_src_audio = losses.cross_entropy_logits(
                d_hat_audio, torch.zeros(source_batch_size), source_weight
            )
            loss_dmn_tgt_audio, dok_tgt_audio = losses.cross_entropy_logits(
                d_t_hat_audio, torch.ones(target_batch_size), target_weight
            )

        # ok is abbreviation for (all) correct, dok refers to domain correct
        if self.rgb:
            if self.flow:
                if self.audio:  # For all inputs
                    loss_dmn_src = loss_dmn_src_rgb + loss_dmn_src_flow + loss_dmn_src_audio
                    loss_dmn_tgt = loss_dmn_tgt_rgb + loss_dmn_tgt_flow + loss_dmn_tgt_audio
                    dok = torch.cat(
                        (dok_src_rgb, dok_src_flow, dok_src_audio, dok_tgt_rgb, dok_tgt_flow, dok_tgt_audio)
                    )
                    dok_src = torch.cat((dok_src_rgb, dok_src_flow, dok_src_audio))
                    dok_tgt = torch.cat((dok_tgt_rgb, dok_tgt_flow, dok_tgt_audio))
                else:  # For joint(rgb+flow) input
                    loss_dmn_src = loss_dmn_src_rgb + loss_dmn_src_flow
                    loss_dmn_tgt = loss_dmn_tgt_rgb + loss_dmn_tgt_flow
                    dok = torch.cat((dok_src_rgb, dok_src_flow, dok_tgt_rgb, dok_tgt_flow))
                    dok_src = torch.cat((dok_src_rgb, dok_src_flow))
                    dok_tgt = torch.cat((dok_tgt_rgb, dok_tgt_flow))
            else:
                if self.audio:  # For rgb+audio input
                    loss_dmn_src = loss_dmn_src_rgb + loss_dmn_src_audio
                    loss_dmn_tgt = loss_dmn_tgt_rgb + loss_dmn_tgt_audio
                    dok = torch.cat((dok_src_rgb, dok_src_audio, dok_tgt_rgb, dok_tgt_audio))
                    dok_src = torch.cat((dok_src_rgb, dok_src_audio))
                    dok_tgt = torch.cat((dok_tgt_rgb, dok_tgt_audio))
                else:  # For rgb input
                    loss_dmn_src = loss_dmn_src_rgb
                    loss_dmn_tgt = loss_dmn_tgt_rgb
                    dok = torch.cat((dok_src_rgb, dok_tgt_rgb))
                    dok_src = dok_src_rgb
                    dok_tgt = dok_tgt_rgb
        else:
            if self.flow:
                if self.audio:  # For flow+audio input
                    loss_dmn_src = loss_dmn_src_flow + loss_dmn_src_audio
                    loss_dmn_tgt = loss_dmn_tgt_flow + loss_dmn_tgt_audio
                    dok = torch.cat((dok_src_flow, dok_src_audio, dok_tgt_flow, dok_tgt_audio))
                    dok_src = torch.cat((dok_src_flow, dok_src_audio))
                    dok_tgt = torch.cat((dok_tgt_flow, dok_tgt_audio))
                else:  # For flow input
                    loss_dmn_src = loss_dmn_src_flow
                    loss_dmn_tgt = loss_dmn_tgt_flow
                    dok = torch.cat((dok_src_flow, dok_tgt_flow))
                    dok_src = dok_src_flow
                    dok_tgt = dok_tgt_flow
            else:  # For audio input
                loss_dmn_src = loss_dmn_src_audio
                loss_dmn_tgt = loss_dmn_tgt_audio
                dok = torch.cat((dok_src_audio, dok_tgt_audio))
                dok_src = dok_src_audio
                dok_tgt = dok_tgt_audio

        task_loss, log_metrics = self.get_loss_log_metrics(split_name, y_hat, y_t_hat, y_s, y_tu, dok)
        adv_loss = loss_dmn_src + loss_dmn_tgt  # adv_loss = src + tgt
        log_metrics.update({f"{split_name}_source_domain_acc": dok_src, f"{split_name}_target_domain_acc": dok_tgt})

        return task_loss, adv_loss, log_metrics


<<<<<<< HEAD
class WDGRLTrainerVideo(WDGRLTrainer):
=======
class WDGRLTrainerVideo(BaseAdaptTrainerVideo, WDGRLtrainer):
>>>>>>> ca8bd13d
    """This is an implementation of WDGRL for video data."""

    def __init__(
        self,
        dataset,
        image_modality,
        feature_extractor,
        task_classifier,
        critic,
        method,
        input_type,
        class_type,
        k_critic=5,
        gamma=10,
        beta_ratio=0,
        **base_params,
    ):
        super(WDGRLTrainerVideo, self).__init__(
            dataset, feature_extractor, task_classifier, critic, k_critic, gamma, beta_ratio, **base_params
        )
        self.image_modality = image_modality
        self.rgb, self.flow, self.audio = get_image_modality(self.image_modality)
        self.class_type = class_type
        self.verb, self.noun = get_class_type(self.class_type)
        self.rgb_feat = self.feat["rgb"]
        self.flow_feat = self.feat["flow"]
        self.audio_feat = self.feat["audio"]
        self.input_type = input_type
        self._method = method

    def forward(self, x):
        if self.feat is not None:
            x_rgb = x_flow = x_audio = None
            adversarial_output_rgb = adversarial_output_flow = adversarial_output_audio = None

            # For joint input, both two ifs are used
            if self.rgb:
                x_rgb = self.rgb_feat(x["rgb"])
                x_rgb = x_rgb.view(x_rgb.size(0), -1)
                adversarial_output_rgb = self.domain_classifier(x_rgb)
            if self.flow:
                x_flow = self.flow_feat(x["flow"])
                x_flow = x_flow.view(x_flow.size(0), -1)
                adversarial_output_flow = self.domain_classifier(x_flow)
            if self.audio:
                x_audio = self.audio_feat(x["audio"])
                x_audio = x_audio.view(x_audio.size(0), -1)
                adversarial_output_audio = self.domain_classifier(x_audio)

            x = self.concatenate_feature(x_rgb, x_flow, x_audio)

            class_output = self.classifier(x)

            return (
                [x_rgb, x_flow, x_audio],
                class_output,
                [adversarial_output_rgb, adversarial_output_flow, adversarial_output_audio],
            )

    def compute_loss(self, batch, split_name="valid"):
        # _s refers to source, _tu refers to unlabeled target
        (
            x_s_rgb,
            x_tu_rgb,
            x_s_flow,
            x_tu_flow,
            x_s_audio,
            x_tu_audio,
            y_s,
            y_tu,
            s_id,
            tu_id,
        ) = self.get_inputs_from_batch(batch)

        _, y_hat, [d_hat_rgb, d_hat_flow, d_hat_audio] = self.forward(
            {"rgb": x_s_rgb, "flow": x_s_flow, "audio": x_s_audio}
        )
        _, y_t_hat, [d_t_hat_rgb, d_t_hat_flow, d_t_hat_audio] = self.forward(
            {"rgb": x_tu_rgb, "flow": x_tu_flow, "audio": x_tu_audio}
        )
        source_batch_size = len(y_s[0])
        target_batch_size = len(y_tu[0])

        if self.rgb:
            loss_dmn_src_rgb, dok_src_rgb = losses.cross_entropy_logits(d_hat_rgb, torch.zeros(source_batch_size))
            loss_dmn_tgt_rgb, dok_tgt_rgb = losses.cross_entropy_logits(d_t_hat_rgb, torch.ones(target_batch_size))
        if self.flow:
            loss_dmn_src_flow, dok_src_flow = losses.cross_entropy_logits(d_hat_flow, torch.zeros(source_batch_size))
            loss_dmn_tgt_flow, dok_tgt_flow = losses.cross_entropy_logits(d_t_hat_flow, torch.ones(target_batch_size))
        if self.audio:
            loss_dmn_src_audio, dok_src_audio = losses.cross_entropy_logits(d_hat_audio, torch.zeros(source_batch_size))
            loss_dmn_tgt_audio, dok_tgt_audio = losses.cross_entropy_logits(
                d_t_hat_audio, torch.ones(target_batch_size)
            )

        if self.rgb:
            if self.flow:
                if self.audio:  # For all inputs
                    dok = torch.cat(
                        (dok_src_rgb, dok_src_flow, dok_src_audio, dok_tgt_rgb, dok_tgt_flow, dok_tgt_audio)
                    )
                    dok_src = torch.cat((dok_src_rgb, dok_src_flow, dok_src_audio))
                    dok_tgt = torch.cat((dok_tgt_rgb, dok_tgt_flow, dok_tgt_audio))
                    wasserstein_distance_rgb = d_hat_rgb.mean() - (1 + self._beta_ratio) * d_t_hat_rgb.mean()
                    wasserstein_distance_flow = d_hat_flow.mean() - (1 + self._beta_ratio) * d_t_hat_flow.mean()
                    wasserstein_distance_audio = d_hat_audio.mean() - (1 + self._beta_ratio) * d_t_hat_audio.mean()
                    wasserstein_distance = (
                        wasserstein_distance_rgb + wasserstein_distance_flow + wasserstein_distance_audio
                    ) / 3
                else:  # For joint(rgb+flow) input
                    dok = torch.cat((dok_src_rgb, dok_src_flow, dok_tgt_rgb, dok_tgt_flow))
                    dok_src = torch.cat((dok_src_rgb, dok_src_flow))
                    dok_tgt = torch.cat((dok_tgt_rgb, dok_tgt_flow))
                    wasserstein_distance_rgb = d_hat_rgb.mean() - (1 + self._beta_ratio) * d_t_hat_rgb.mean()
                    wasserstein_distance_flow = d_hat_flow.mean() - (1 + self._beta_ratio) * d_t_hat_flow.mean()
                    wasserstein_distance = (wasserstein_distance_rgb + wasserstein_distance_flow) / 2
            else:
                if self.audio:  # For rgb+audio input
                    dok = torch.cat((dok_src_rgb, dok_src_audio, dok_tgt_rgb, dok_tgt_audio))
                    dok_src = torch.cat((dok_src_rgb, dok_src_audio))
                    dok_tgt = torch.cat((dok_tgt_rgb, dok_tgt_audio))
                    wasserstein_distance_rgb = d_hat_rgb.mean() - (1 + self._beta_ratio) * d_t_hat_rgb.mean()
                    wasserstein_distance_audio = d_hat_audio.mean() - (1 + self._beta_ratio) * d_t_hat_audio.mean()
                    wasserstein_distance = (wasserstein_distance_rgb + wasserstein_distance_audio) / 2
                else:  # For rgb input
                    d_hat = d_hat_rgb
                    d_t_hat = d_t_hat_rgb
                    dok_src = dok_src_rgb
                    dok_tgt = dok_tgt_rgb
                    wasserstein_distance = d_hat.mean() - (1 + self._beta_ratio) * d_t_hat.mean()
                    dok = torch.cat((dok_src, dok_tgt))
        else:
            if self.flow:
                if self.audio:  # For flow+audio input
                    dok = torch.cat((dok_src_audio, dok_src_flow, dok_tgt_audio, dok_tgt_flow))
                    dok_src = torch.cat((dok_src_audio, dok_src_flow))
                    dok_tgt = torch.cat((dok_tgt_audio, dok_tgt_flow))
                    wasserstein_distance_audio = d_hat_audio.mean() - (1 + self._beta_ratio) * d_t_hat_audio.mean()
                    wasserstein_distance_flow = d_hat_flow.mean() - (1 + self._beta_ratio) * d_t_hat_flow.mean()
                    wasserstein_distance = (wasserstein_distance_audio + wasserstein_distance_flow) / 2
                else:  # For flow input
                    d_hat = d_hat_flow
                    d_t_hat = d_t_hat_flow
                    dok_src = dok_src_flow
                    dok_tgt = dok_tgt_flow
                    wasserstein_distance = d_hat.mean() - (1 + self._beta_ratio) * d_t_hat.mean()
                    dok = torch.cat((dok_src, dok_tgt))
            else:  # For audio input
                d_hat = d_hat_audio
                d_t_hat = d_t_hat_audio
                dok_src = dok_src_audio
                dok_tgt = dok_tgt_audio
                wasserstein_distance = d_hat.mean() - (1 + self._beta_ratio) * d_t_hat.mean()
                dok = torch.cat((dok_src, dok_tgt))

        task_loss, log_metrics = self.get_loss_log_metrics(split_name, y_hat, y_t_hat, y_s, y_tu, dok)
        adv_loss = wasserstein_distance
        log_metrics.update({f"{split_name}_source_domain_acc": dok_src, f"{split_name}_target_domain_acc": dok_tgt})

        return task_loss, adv_loss, log_metrics

    def configure_optimizers(self):
        nets = [self.classifier]
        if self.rgb:
            nets.append(self.rgb_feat)
        if self.flow:
            nets.append(self.flow_feat)
        if self.audio:
            nets.append(self.audio_feat)

        parameters = set()

        for net in nets:
            parameters |= set(net.parameters())

        if self._adapt_lr:
            task_feat_optimizer, task_feat_sched = self._configure_optimizer(parameters)
            self.critic_opt, self.critic_sched = self._configure_optimizer(self.domain_classifier.parameters())
            self.critic_opt = self.critic_opt[0]
            self.critic_sched = self.critic_sched[0]
            return task_feat_optimizer, task_feat_sched
        else:
            task_feat_optimizer = self._configure_optimizer(parameters)
            self.critic_opt = self._configure_optimizer(self.domain_classifier.parameters())
            self.critic_sched = None
            self.critic_opt = self.critic_opt[0]
        return task_feat_optimizer

    def critic_update_steps(self, batch):
        if self.current_epoch < self._init_epochs:
            return

        set_requires_grad(self.domain_classifier, requires_grad=True)

        if self.image_modality in ["rgb", "flow", "audio"]:
            if self.rgb:
                set_requires_grad(self.rgb_feat, requires_grad=False)
                (x_s, y_s), (x_tu, _) = batch
                with torch.no_grad():
                    h_s = self.rgb_feat(x_s).data.view(x_s.shape[0], -1)
                    h_t = self.rgb_feat(x_tu).data.view(x_tu.shape[0], -1)
            if self.flow:
                set_requires_grad(self.flow_feat, requires_grad=False)
                (x_s, y_s), (x_tu, _) = batch
                with torch.no_grad():
                    h_s = self.flow_feat(x_s).data.view(x_s.shape[0], -1)
                    h_t = self.flow_feat(x_tu).data.view(x_tu.shape[0], -1)
            if self.audio:
                set_requires_grad(self.audio_feat, requires_grad=False)
                (x_s, y_s), (x_tu, _) = batch
                with torch.no_grad():
                    h_s = self.audio_feat(x_s).data.view(x_s.shape[0], -1)
                    h_t = self.audio_feat(x_tu).data.view(x_tu.shape[0], -1)

            for _ in range(self._k_critic):
                # gp refers to gradient penelty in Wasserstein distance.
                gp = losses.gradient_penalty(self.domain_classifier, h_s, h_t)

                critic_s = self.domain_classifier(h_s)
                critic_t = self.domain_classifier(h_t)
                wasserstein_distance = critic_s.mean() - (1 + self._beta_ratio) * critic_t.mean()

                critic_cost = -wasserstein_distance + self._gamma * gp

                self.critic_opt.zero_grad()
                critic_cost.backward()
                self.critic_opt.step()
                if self.critic_sched:
                    self.critic_sched.step()

            if self.rgb:
                set_requires_grad(self.rgb_feat, requires_grad=True)
            if self.flow:
                set_requires_grad(self.flow_feat, requires_grad=True)
            if self.audio:
                set_requires_grad(self.audio_feat, requires_grad=True)
            set_requires_grad(self.domain_classifier, requires_grad=False)

        elif self.image_modality == "joint":
            set_requires_grad(self.rgb_feat, requires_grad=False)
            set_requires_grad(self.flow_feat, requires_grad=False)
            (x_s_rgb, y_s), (x_s_flow, _), (x_tu_rgb, _), (x_tu_flow, _) = batch
            with torch.no_grad():
                h_s_rgb = self.rgb_feat(x_s_rgb).data.view(x_s_rgb.shape[0], -1)
                h_t_rgb = self.rgb_feat(x_tu_rgb).data.view(x_tu_rgb.shape[0], -1)
                h_s_flow = self.flow_feat(x_s_flow).data.view(x_s_flow.shape[0], -1)
                h_t_flow = self.flow_feat(x_tu_flow).data.view(x_tu_flow.shape[0], -1)
                # h_s = torch.cat((h_s_rgb, h_s_flow), dim=1)
                # h_t = torch.cat((h_t_rgb, h_t_flow), dim=1)

            # Need to improve to process rgb and flow separately in the future.
            for _ in range(self._k_critic):
                # gp_x refers to gradient penelty for the input with the image_modality x.
                gp_rgb = losses.gradient_penalty(self.domain_classifier, h_s_rgb, h_t_rgb)
                gp_flow = losses.gradient_penalty(self.domain_classifier, h_s_flow, h_t_flow)

                critic_s_rgb = self.domain_classifier(h_s_rgb)
                critic_s_flow = self.domain_classifier(h_s_flow)
                critic_t_rgb = self.domain_classifier(h_t_rgb)
                critic_t_flow = self.domain_classifier(h_t_flow)
                wasserstein_distance_rgb = critic_s_rgb.mean() - (1 + self._beta_ratio) * critic_t_rgb.mean()
                wasserstein_distance_flow = critic_s_flow.mean() - (1 + self._beta_ratio) * critic_t_flow.mean()

                critic_cost = (
                    -wasserstein_distance_rgb
                    + -wasserstein_distance_flow
                    + self._gamma * gp_rgb
                    + self._gamma * gp_flow
                ) * 0.5

                self.critic_opt.zero_grad()
                critic_cost.backward()
                self.critic_opt.step()
                if self.critic_sched:
                    self.critic_sched.step()

            set_requires_grad(self.rgb_feat, requires_grad=True)
            set_requires_grad(self.flow_feat, requires_grad=True)
            set_requires_grad(self.domain_classifier, requires_grad=False)

        elif self.image_modality == "all":
            set_requires_grad(self.rgb_feat, requires_grad=False)
            set_requires_grad(self.flow_feat, requires_grad=False)
            set_requires_grad(self.audio_feat, requires_grad=False)
            (x_s_rgb, y_s), (x_s_flow, _), (x_s_audio, _), (x_tu_rgb, _), (x_tu_flow, _), (x_tu_audio, _) = batch
            with torch.no_grad():
                h_s_rgb = self.rgb_feat(x_s_rgb).data.view(x_s_rgb.shape[0], -1)
                h_t_rgb = self.rgb_feat(x_tu_rgb).data.view(x_tu_rgb.shape[0], -1)
                h_s_flow = self.flow_feat(x_s_flow).data.view(x_s_flow.shape[0], -1)
                h_t_flow = self.flow_feat(x_tu_flow).data.view(x_tu_flow.shape[0], -1)
                h_s_audio = self.audio_feat(x_s_audio).data.view(x_s_audio.shape[0], -1)
                h_t_audio = self.audio_feat(x_tu_audio).data.view(x_tu_audio.shape[0], -1)
                # h_s = torch.cat((h_s_rgb, h_s_flow), dim=1)
                # h_t = torch.cat((h_t_rgb, h_t_flow), dim=1)

            # Need to improve to process rgb and flow separately in the future.
            for _ in range(self._k_critic):
                # gp_x refers to gradient penelty for the input with the image_modality x.
                gp_rgb = losses.gradient_penalty(self.domain_classifier, h_s_rgb, h_t_rgb)
                gp_flow = losses.gradient_penalty(self.domain_classifier, h_s_flow, h_t_flow)
                gp_audio = losses.gradient_penalty(self.domain_classifier, h_s_audio, h_t_audio)

                critic_s_rgb = self.domain_classifier(h_s_rgb)
                critic_s_flow = self.domain_classifier(h_s_flow)
                critic_s_audio = self.domain_classifier(h_s_audio)
                critic_t_rgb = self.domain_classifier(h_t_rgb)
                critic_t_flow = self.domain_classifier(h_t_flow)
                critic_t_audio = self.domain_classifier(h_t_audio)
                wasserstein_distance_rgb = critic_s_rgb.mean() - (1 + self._beta_ratio) * critic_t_rgb.mean()
                wasserstein_distance_flow = critic_s_flow.mean() - (1 + self._beta_ratio) * critic_t_flow.mean()
                wasserstein_distance_audio = critic_s_audio.mean() - (1 + self._beta_ratio) * critic_t_audio.mean()

                critic_cost = (
                    -wasserstein_distance_rgb
                    + -wasserstein_distance_flow
                    + -wasserstein_distance_audio
                    + self._gamma * gp_rgb
                    + self._gamma * gp_flow
                    + self._gamma * gp_audio
                ) * 0.5

                self.critic_opt.zero_grad()
                critic_cost.backward()
                self.critic_opt.step()
                if self.critic_sched:
                    self.critic_sched.step()

            set_requires_grad(self.rgb_feat, requires_grad=True)
            set_requires_grad(self.flow_feat, requires_grad=True)
            set_requires_grad(self.audio_feat, requires_grad=True)
            set_requires_grad(self.domain_classifier, requires_grad=False)


# class TA3NtrainerVideoTemp(BaseAdaptTrainerVideo):
#     """This is an implementation of TA3N for video data."""
#
#     def __init__(
#         self,
#         dataset,
#         image_modality,
#         feature_extractor,
#         task_classifier,
#         critic,
#         method,
#         input_type,
#         class_type,
#         **base_params,
#     ):
#         super(TA3NtrainerVideoTemp, self).__init__(
#             dataset,
#             image_modality,
#             feature_extractor,
#             task_classifier,
#             critic,
#             method,
#             input_type,
#             class_type,
#             **base_params,
#         )
#         # self.image_modality = image_modality
#         # self.rgb, self.flow, self.audio = get_image_modality(self.image_modality)
#         # self.class_type = class_type
#         # self.verb, self.noun = get_class_type(self.class_type)
#         # if self.method is not Method.TA3N:
#         #     self.rgb_feat = self.feat["rgb"]
#         #     self.flow_feat = self.feat["flow"]
#         #     self.audio_feat = self.feat["audio"]
#         # else:
#         #     self.feat = self.feat["all"]
#         # self.input_type = input_type
#
#         self.feat = self.feat["all"]
#         self.correct_batch_size_source = None
#         self.correct_batch_size_target = None
#
#         self._init_epochs = 0
#         self.batch_size = [128, 128, 128]
#         self.dann_warmup = True
#         self.beta = [0.75, 0.75, 0.5]
#
#         self.attention = TemporalAttention()
#
#         # for saving the details of the individual layers
#         f = open("modules_list.txt", "w")
#         f.write("Pykale version!\n")
#         module_list = []
#         for module in self.named_children():
#             for m in module[1].named_children():
#                 module_list.append(str(m[1]) + "\t" + str(m[0]) + " | inside " + str(module[0]))
#
#         for m in sorted(module_list):
#             f.write(str(m) + "\n")
#         f.close()
#
#     def forward(self, x):
#         if self.feat is not None:
#             x_rgb = x_flow = x_audio = None
#             adversarial_output_rgb = adversarial_output_flow = adversarial_output_audio = None
#             adv_output_rgb_1 = adv_output_flow_1 = adv_output_audio_1 = None
#             adv_output_rgb_0 = adv_output_flow_0 = adv_output_audio_0 = None
#
#             # For joint input, both two ifs are used
#             if self.method is not Method.TA3N:
#
#                 if self.rgb:
#                     x_rgb = self.rgb_feat(x["rgb"])
#                     if self.method is Method.TA3N:
#                         x_rgb, adv_output_rgb_0, adv_output_rgb_1 = self.rgb_attention(x_rgb, self.beta)
#                     x_rgb = x_rgb.view(x_rgb.size(0), -1)
#                     reverse_feature_rgb = GradReverse.apply(x_rgb, self.beta[1])
#                     adversarial_output_rgb = self.domain_classifier(reverse_feature_rgb)
#                 if self.flow:
#                     x_flow = self.flow_feat(x["flow"])
#                     if self.method is Method.TA3N:
#                         x_flow, adv_output_flow_0, adv_output_flow_1 = self.flow_attention(x_flow, self.beta)
#                     x_flow = x_flow.view(x_flow.size(0), -1)
#                     reverse_feature_flow = GradReverse.apply(x_flow, self.beta[1])
#                     adversarial_output_flow = self.domain_classifier(reverse_feature_flow)
#                 if self.audio:
#                     x_audio = self.audio_feat(x["audio"])
#                     if self.method is Method.TA3N:
#                         x_audio, adv_output_audio_0, adv_output_audio_1 = self.audio_attention(x_audio, self.beta)
#                     x_audio = x_audio.view(x_audio.size(0), -1)
#                     reverse_feature_audio = GradReverse.apply(x_audio, self.beta[1])
#                     adversarial_output_audio = self.domain_classifier(reverse_feature_audio)
#
#                 x = self.concatenate_feature(x_rgb, x_flow, x_audio)
#
#             else:
#                 x = self.concatenate_feature(x["rgb"], x["flow"], x["audio"])
#                 x = self.feat(x)
#                 x, adv_output_0, adv_output_1 = self.attention(x, self.beta)
#                 x = x.view(x.size(0), -1)
#                 reverse_feature = GradReverse.apply(x, self.beta[1])
#                 adversarial_output = self.domain_classifier(reverse_feature)
#                 adversarial_output_rgb = adversarial_output_flow = adversarial_output_audio = adversarial_output
#                 x_rgb = x_flow = x_audio = x
#                 adv_output_rgb_0 = adv_output_flow_0 = adv_output_audio_0 = adv_output_0
#                 adv_output_rgb_1 = adv_output_flow_1 = adv_output_audio_1 = adv_output_1
#
#             class_output = self.classifier(x)
#
#             return (
#                 [x_rgb, x_flow, x_audio],
#                 class_output,
#                 [adversarial_output_rgb, adversarial_output_flow, adversarial_output_audio],
#                 [
#                     [adv_output_rgb_0, adv_output_rgb_1],
#                     [adv_output_flow_0, adv_output_flow_1],
#                     [adv_output_audio_0, adv_output_audio_1],
#                 ],
#             )
#
#     def compute_loss(self, batch, split_name="V"):
#         # _s refers to source, _tu refers to unlabeled target
#         (
#             x_s_rgb,
#             x_tu_rgb,
#             x_s_flow,
#             x_tu_flow,
#             x_s_audio,
#             x_tu_audio,
#             y_s,
#             y_tu,
#             s_id,
#             tu_id,
#         ) = self.get_inputs_from_batch(batch)
#
#         source_batch_size = len(y_s[0])
#         target_batch_size = len(y_tu[0])
#
#         if self.correct_batch_size_source is None or self.correct_batch_size_target is None:
#             self.correct_batch_size_source = source_batch_size
#             self.correct_batch_size_target = target_batch_size
#         else:
#             if source_batch_size != self.correct_batch_size_source:
#                 x_s_rgb, x_s_flow, x_s_audio = self.add_dummy_data(
#                     x_s_rgb, x_s_flow, x_s_audio, self.correct_batch_size_source
#                 )
#             if target_batch_size != self.correct_batch_size_target:
#                 x_tu_rgb, x_tu_flow, x_tu_audio = self.add_dummy_data(
#                     x_tu_rgb, x_tu_flow, x_tu_audio, self.correct_batch_size_target
#                 )
#
#         _, y_hat, [d_hat_rgb, d_hat_flow, d_hat_audio], d_hat_0_1 = self.forward(
#             {"rgb": x_s_rgb, "flow": x_s_flow, "audio": x_s_audio}
#         )
#         _, y_t_hat, [d_t_hat_rgb, d_t_hat_flow, d_t_hat_audio], d_t_hat_0_1 = self.forward(
#             {"rgb": x_tu_rgb, "flow": x_tu_flow, "audio": x_tu_audio}
#         )
#
#         if source_batch_size != self.correct_batch_size_source:
#             y_hat, d_hat_rgb, d_hat_flow, d_hat_audio, d_hat_0_1 = self.remove_dummy(
#                 y_hat, d_hat_rgb, d_hat_flow, d_hat_audio, d_hat_0_1, source_batch_size
#             )
#         if target_batch_size != self.correct_batch_size_target:
#             y_t_hat, d_t_hat_rgb, d_t_hat_flow, d_t_hat_audio, d_t_hat_0_1 = self.remove_dummy(
#                 y_t_hat, d_t_hat_rgb, d_t_hat_flow, d_t_hat_audio, d_t_hat_0_1, target_batch_size
#             )
#
#         if self.rgb:
#             loss_dmn_src_rgb, dok_src_rgb = losses.cross_entropy_logits(d_hat_rgb, torch.zeros(source_batch_size))
#             loss_dmn_tgt_rgb, dok_tgt_rgb = losses.cross_entropy_logits(d_t_hat_rgb, torch.ones(target_batch_size))
#         if self.flow:
#             loss_dmn_src_flow, dok_src_flow = losses.cross_entropy_logits(d_hat_flow, torch.zeros(source_batch_size))
#             loss_dmn_tgt_flow, dok_tgt_flow = losses.cross_entropy_logits(d_t_hat_flow, torch.ones(target_batch_size))
#         if self.audio:
#             loss_dmn_src_audio, dok_src_audio = losses.cross_entropy_logits(d_hat_audio, torch.zeros(source_batch_size))
#             loss_dmn_tgt_audio, dok_tgt_audio = losses.cross_entropy_logits(
#                 d_t_hat_audio, torch.ones(target_batch_size)
#             )
#
#         # ok is abbreviation for (all) correct, dok refers to domain correct
#         if self.rgb:
#             if self.flow:
#                 if self.audio:  # For all inputs
#                     loss_dmn_src = loss_dmn_src_rgb + loss_dmn_src_flow + loss_dmn_src_audio
#                     loss_dmn_tgt = loss_dmn_tgt_rgb + loss_dmn_tgt_flow + loss_dmn_tgt_audio
#                     dok = torch.cat(
#                         (dok_src_rgb, dok_src_flow, dok_src_audio, dok_tgt_rgb, dok_tgt_flow, dok_tgt_audio)
#                     )
#                     dok_src = torch.cat((dok_src_rgb, dok_src_flow, dok_src_audio))
#                     dok_tgt = torch.cat((dok_tgt_rgb, dok_tgt_flow, dok_tgt_audio))
#                 else:  # For joint(rgb+flow) input
#                     loss_dmn_src = loss_dmn_src_rgb + loss_dmn_src_flow
#                     loss_dmn_tgt = loss_dmn_tgt_rgb + loss_dmn_tgt_flow
#                     dok = torch.cat((dok_src_rgb, dok_src_flow, dok_tgt_rgb, dok_tgt_flow))
#                     dok_src = torch.cat((dok_src_rgb, dok_src_flow))
#                     dok_tgt = torch.cat((dok_tgt_rgb, dok_tgt_flow))
#             else:
#                 if self.audio:  # For rgb+audio input
#                     loss_dmn_src = loss_dmn_src_rgb + loss_dmn_src_audio
#                     loss_dmn_tgt = loss_dmn_tgt_rgb + loss_dmn_tgt_audio
#                     dok = torch.cat((dok_src_rgb, dok_src_audio, dok_tgt_rgb, dok_tgt_audio))
#                     dok_src = torch.cat((dok_src_rgb, dok_src_audio))
#                     dok_tgt = torch.cat((dok_tgt_rgb, dok_tgt_audio))
#                 else:  # For rgb input
#                     loss_dmn_src = loss_dmn_src_rgb
#                     loss_dmn_tgt = loss_dmn_tgt_rgb
#                     dok = torch.cat((dok_src_rgb, dok_tgt_rgb))
#                     dok_src = dok_src_rgb
#                     dok_tgt = dok_tgt_rgb
#         else:
#             if self.flow:
#                 if self.audio:  # For flow+audio input
#                     loss_dmn_src = loss_dmn_src_flow + loss_dmn_src_audio
#                     loss_dmn_tgt = loss_dmn_tgt_flow + loss_dmn_tgt_audio
#                     dok = torch.cat((dok_src_flow, dok_src_audio, dok_tgt_flow, dok_tgt_audio))
#                     dok_src = torch.cat((dok_src_flow, dok_src_audio))
#                     dok_tgt = torch.cat((dok_tgt_flow, dok_tgt_audio))
#                 else:  # For flow input
#                     loss_dmn_src = loss_dmn_src_flow
#                     loss_dmn_tgt = loss_dmn_tgt_flow
#                     dok = torch.cat((dok_src_flow, dok_tgt_flow))
#                     dok_src = dok_src_flow
#                     dok_tgt = dok_tgt_flow
#             else:  # For audio input
#                 loss_dmn_src = loss_dmn_src_audio
#                 loss_dmn_tgt = loss_dmn_tgt_audio
#                 dok = torch.cat((dok_src_audio, dok_tgt_audio))
#                 dok_src = dok_src_audio
#                 dok_tgt = dok_tgt_audio
#
#         task_loss, log_metrics = self.get_loss_log_metrics(split_name, y_hat, y_t_hat, y_s, y_tu, dok)
#         adv_loss = loss_dmn_src + loss_dmn_tgt  # adv_loss = src + tgt
#         log_metrics.update({f"{split_name}_source_domain_acc": dok_src, f"{split_name}_target_domain_acc": dok_tgt})
#
#         adv_loss_0_1 = 0
#         for i in range(len(d_hat_0_1)):
#             if d_hat_0_1[i] is not None and d_hat_0_1[i][0] is not None:
#                 preds_s = d_hat_0_1[i]
#                 preds_t = d_t_hat_0_1[i]
#                 for pred_s, pred_t in zip(preds_s, preds_t):
#                     pred_s = pred_s.view(-1, pred_s.size()[-1])
#                     pred_t = pred_t.view(-1, pred_t.size()[-1])
#                     d_label_s = torch.zeros(pred_s.size(0))
#                     d_label_t = torch.ones(pred_t.size(0))
#
#                     pred = torch.cat((pred_s, pred_t), 0)
#                     d_label = torch.cat((d_label_s, d_label_t), 0)
#
#                     adv_loss_0_1 += losses.cross_entropy_logits(pred, d_label.type_as(pred).long())[0]
#         adv_loss += adv_loss_0_1
#
#         if self.method is Method.TA3N:
#             mmd_loss = 0
#             if self.rgb:
#                 losses_mmd = [losses.mmd_rbf(x_s_rgb[t], x_tu_rgb[t]) for t in range(x_s_rgb.size(0))]
#                 mmd_loss += sum(losses_mmd) / len(losses_mmd)
#             if self.flow:
#                 losses_mmd = [losses.mmd_rbf(x_s_flow[t], x_tu_flow[t]) for t in range(x_s_flow.size(0))]
#                 mmd_loss += sum(losses_mmd) / len(losses_mmd)
#             if self.audio:
#                 losses_mmd = [losses.mmd_rbf(x_s_audio[t], x_tu_audio[t]) for t in range(x_s_audio.size(0))]
#                 mmd_loss += sum(losses_mmd) / len(losses_mmd)
#             self.alpha_mmd = 0
#             task_loss += self.alpha_mmd * mmd_loss
#             # task_loss += loss_attn
#         # entropy loss for target data
#         if self.method is Method.TA3N:
#             self.gamma = 0.003
#             if self.verb:
#                 loss_entropy_verb = losses.cross_entropy_soft(y_t_hat[0])
#             if self.noun:
#                 loss_entropy_noun = losses.cross_entropy_soft(y_t_hat[1])
#             if self.verb and not self.noun:
#                 task_loss += self.gamma * loss_entropy_verb
#             elif self.verb and self.noun:
#                 task_loss += self.gamma * 0.5 * (loss_entropy_verb + loss_entropy_noun)
#
#         # attentive entropy loss
#         if self.method is Method.TA3N:
#             if self.verb:
#                 loss_entropy_verb = 0
#                 if self.rgb:
#                     loss_entropy_verb += losses.attentive_entropy(
#                         torch.cat((y_hat[0], y_t_hat[0]), 0), torch.cat((d_hat_rgb, d_t_hat_rgb), 0)
#                     )
#                 if self.flow:
#                     loss_entropy_verb += losses.attentive_entropy(
#                         torch.cat((y_hat[0], y_t_hat[0]), 0), torch.cat((d_hat_flow, d_t_hat_flow), 0)
#                     )
#                 if self.audio:
#                     loss_entropy_verb += losses.attentive_entropy(
#                         torch.cat((y_hat[0], y_t_hat[0]), 0), torch.cat((d_hat_audio, d_t_hat_audio), 0)
#                     )
#             if self.noun:
#                 loss_entropy_noun = 0
#                 if self.rgb:
#                     loss_entropy_noun += losses.attentive_entropy(
#                         torch.cat((y_hat[1], y_t_hat[1]), 0), torch.cat((d_hat_rgb, d_t_hat_rgb), 0)
#                     )
#                 if self.flow:
#                     loss_entropy_noun += losses.attentive_entropy(
#                         torch.cat((y_hat[1], y_t_hat[1]), 0), torch.cat((d_hat_flow, d_t_hat_flow), 0)
#                     )
#                 if self.audio:
#                     loss_entropy_noun += losses.attentive_entropy(
#                         torch.cat((y_hat[1], y_t_hat[1]), 0), torch.cat((d_hat_audio, d_t_hat_audio), 0)
#                     )
#
#             if self.verb and not self.noun:
#                 task_loss += self.gamma * loss_entropy_verb
#             elif self.verb and self.noun:
#                 task_loss += self.gamma * 0.5 * (loss_entropy_verb + loss_entropy_noun)
#
#         # # Uncomment to store output for EPIC UDA 2021 challenge.(2/3)
#         # if split_name == "Te":
#         #     self.y_hat.extend(y_hat[0].tolist())
#         #     self.y_hat_noun.extend(y_hat[1].tolist())
#         #     self.y_t_hat.extend(y_t_hat[0].tolist())
#         #     self.y_t_hat_noun.extend(y_t_hat[1].tolist())
#         #     self.s_id.extend(s_id)
#         #     self.tu_id.extend(tu_id)
#
#         return task_loss, adv_loss, log_metrics
#
#     def add_dummy_data(self, x_rgb, x_flow, x_audio, batch_size):
#         if self.rgb:
#             current_size = x_rgb.size()
#             data_dummy = torch.zeros(batch_size - current_size[0], current_size[1], current_size[2])
#             data_dummy = data_dummy.type_as(x_rgb)
#             x_rgb = torch.cat((x_rgb, data_dummy))
#         if self.flow:
#             current_size = x_flow.size()
#             data_dummy = torch.zeros(batch_size - current_size[0], current_size[1], current_size[2])
#             data_dummy = data_dummy.type_as(x_flow)
#             x_flow = torch.cat((x_flow, data_dummy))
#         if self.audio:
#             current_size = x_audio.size()
#             data_dummy = torch.zeros(batch_size - current_size[0], current_size[1], current_size[2])
#             data_dummy = data_dummy.type_as(x_audio)
#             x_audio = torch.cat((x_audio, data_dummy))
#         return x_rgb, x_flow, x_audio
#
#     def remove_dummy(self, y_hat, d_hat_rgb, d_hat_flow, d_hat_audio, d_hat_0_1, batch_size):
#         y_hat[0] = y_hat[0][:batch_size]
#         y_hat[1] = y_hat[1][:batch_size]
#         if self.rgb:
#             d_hat_rgb = d_hat_rgb[:batch_size]
#         if self.flow:
#             d_hat_flow = d_hat_flow[:batch_size]
#         if self.audio:
#             d_hat_audio = d_hat_audio[:batch_size]
#         d_hat_0_1 = [
#             [d[0][:batch_size], d[1][:batch_size]] if d is not None and d[0] is not None else [None, None]
#             for d in d_hat_0_1
#         ]
#         return y_hat, d_hat_rgb, d_hat_flow, d_hat_audio, d_hat_0_1
#
#     def _update_batch_epoch_factors(self, batch_id):
#         ## setup hyperparameters
#         loss_c_current = 999  # random large number
#         loss_c_previous = 999  # random large number
#
#         start_steps = len(self.trainer.train_dataloader)
#         total_steps = self.epochs * len(self.trainer.train_dataloader)
#         p = float(self.global_step + start_steps) / total_steps
#         self.beta_dann = 2.0 / (1.0 + np.exp(-1.0 * p)) - 1
#         # replace the default beta if value < 0
#         self.beta = [self.beta_dann if self.beta[i] < 0 else self.beta[i] for i in range(len(self.beta))]
#         if self.dann_warmup:
#             self.beta_new = [self.beta_dann * self.beta[i] for i in range(len(self.beta))]
#         else:
#             self.beta_new = self.beta
#
#         # print("i+start_steps: {}, total_steps: {}, p :{}, beta_new: {}".format(float(self.global_step + start_steps), total_steps, p, self.beta_new))
#         # print("lr: {}, alpha: {}, mu: {}".format(self.optimizers().param_groups[0]['lr'], self.alpha, self.mu))
#
#         ## schedule for learning rate
#         if self.lr_adaptive == "loss":
#             self.adjust_learning_rate_loss(self.optimizers(), self.lr_decay, loss_c_current, loss_c_previous, ">")
#         elif self.lr_adaptive is None:
#             if self.global_step in [i * start_steps for i in self.lr_steps]:
#                 self.adjust_learning_rate(self.optimizers(), self.lr_decay)
#
#         if self.lr_adaptive == "dann":
#             self.adjust_learning_rate_dann(self.optimizers(), p)
#
#         self.alpha = 2 / (1 + math.exp(-1 * (self.current_epoch) / self.epochs)) - 1 if self.alpha < 0 else self.alpha
#
#     def training_step(self, batch, batch_nb):
#         """Automatically called by lightning while training a single batch
#
#         Args:
#             batch: an item of the dataloader(s) passed with the trainer
#             batch_nb: the batch index (which batch is currently being trained)
#         Returns:
#             The loss(es) calculated after performing an optimiser step
#         """
#
#         self._update_batch_epoch_factors(batch_nb)
#
#         loss, task_loss, adv_loss, log_metrics = self.compute_loss(batch, split_name="T")
#
#         log_metrics = get_aggregated_metrics_from_dict(log_metrics)
#         log_metrics.update(get_metrics_from_parameter_dict(self.get_parameters_watch_list(), loss.device))
#         log_metrics["T_total_loss"] = loss
#         log_metrics["T_adv_loss"] = adv_loss
#         log_metrics["T_task_loss"] = task_loss
#
#         for key in log_metrics:
#             self.log(key, log_metrics[key])
#
#         return {"loss": log_metrics["Loss Total"]}


class TA3NTrainerVideo(BaseAdaptTrainerVideo):
    def __init__(
        self,
        dataset,
        image_modality,
        feature_extractor,
        task_classifier,
        critic,
        method,
        input_type,
        class_type,
        # **base_params,
        dict_n_class,
        init_lr,
        batch_size,
        optimizer,
        baseline_type,
        frame_aggregation,
        alpha,
        beta,
        gamma,
        mu,
        adv_da,
        use_target,
        place_adv,
        pred_normalize,
        add_loss_da,
        nb_adapt_epochs,
        dann_warmup,
        lr_adaptive,
        lr_steps,
        lr_decay,
        num_segments=5,
        # val_segments=25,
        arch="TBN",
        # path_pretrained="",
        new_length=None,
        before_softmax=True,
        dropout_i=0.5,
        dropout_v=0.5,
        use_bn=None,
        ens_DA=None,
        crop_num=1,
        partial_bn=True,
        verbose=True,
        add_fc=1,
        fc_dim=1024,
        n_rnn=1,
        rnn_cell="LSTM",
        n_directions=1,
        n_ts=5,
        use_attn="TransAttn",
        n_attn=1,
        use_attn_frame=None,
        share_params="Y",
    ):
        super(TA3NTrainerVideo, self).__init__(dataset, feature_extractor, task_classifier)

        self.image_modality = image_modality
        self.rgb, self.flow, self.audio = get_image_modality(self.image_modality)
        self.class_type = class_type
        self.verb, self.noun = get_class_type(self.class_type)

        if self.rgb:
            self.rgb_feat_spatial = self.feat["rgb"]["spatial"]
            self.rgb_feat_temporal = self.feat["rgb"]["temporal"]
        if self.flow:
            self.flow_feat_spatial = self.feat["flow"]["spatial"]
            self.flow_feat_temporal = self.feat["flow"]["temporal"]
        if self.audio:
            self.audio_feat_spatial = self.feat["audio"]["spatial"]
            self.audio_feat_temporal = self.feat["audio"]["temporal"]
        # self.all_feat_spatial = self.feat["all"]["spatial"]
        # self.all_feat_temporal = self.feat["all"]["temporal"]

        self.domain_classifier_frame = critic["frame-level"]
        self.domain_classifier_video = critic["video-level"]

        self.classifier_frame_verb = task_classifier["frame-level"]["verb"]
        self.classifier_frame_noun = task_classifier["frame-level"]["noun"]
        self.classifier_video_verb = task_classifier["video-level"]["verb"]
        self.classifier_video_noun = task_classifier["video-level"]["noun"]

        self.criterion = torch.nn.CrossEntropyLoss()
        self.criterion_domain = torch.nn.CrossEntropyLoss()

        self.train_metric = "all"
        self.adv_DA = adv_da
        self.use_target = use_target
        self.place_adv = place_adv
        self.pred_normalize = pred_normalize
        self.add_loss_DA = add_loss_da
        self.labels_available = False
        self.nb_adapt_epochs = nb_adapt_epochs
        self.dann_warmup = dann_warmup
        self.lr_adaptive = lr_adaptive
        self.lr_steps = lr_steps
        self.lr_decay = lr_decay

        self._method = method

        # self._init_lambda = lambda_init
        # self.lamb_da = lambda_init
        # self._adapt_lambda = adapt_lambda
        # self._adapt_lr = adapt_lr

        # self._init_epochs = nb_init_epochs
        # self._non_init_epochs = nb_adapt_epochs - self._init_epochs
        # assert self._non_init_epochs > 0
        self._batch_size = batch_size
        self._init_lr = init_lr
        # self._lr_fact = 1.0
        # self._grow_fact = 0.0
        self._dataset = dataset
        self.feat = feature_extractor
        self.classifier = task_classifier
        self._dataset.prepare_data_loaders()
        # self._nb_training_batches = None  # to be set by method train_dataloader
        self._optimizer_params = optimizer

        self.dict_n_class = dict_n_class
        self.modality = image_modality
        self.train_segments = num_segments
        self.val_segments = num_segments
        self.baseline_type = baseline_type
        self.frame_aggregation = frame_aggregation
        self.reshape = True
        self.before_softmax = before_softmax
        self.dropout_rate_i = dropout_i
        self.dropout_rate_v = dropout_v
        self.use_bn = use_bn
        self.ens_DA = ens_DA
        self.crop_num = crop_num
        self.add_fc = add_fc
        self.fc_dim = fc_dim
        self.share_params = share_params

        self.base_model = arch
        self.verbose = verbose
        self.alpha = alpha
        self.beta = beta
        self.mu = mu
        self.gamma = gamma

        # RNN
        self.n_layers = n_rnn
        self.rnn_cell = rnn_cell
        self.n_directions = n_directions
        self.n_ts = n_ts  # temporal segment

        # Attention
        self.use_attn = use_attn
        self.n_attn = n_attn
        self.use_attn_frame = use_attn_frame

        if new_length is None:
            self.new_length = 1 if image_modality == "RGB" else 5
        else:
            self.new_length = new_length

        # if verbose:
        #     log_info(
        #         (
        #             """
        #         Initializing TSN with base model: {}.
        #         TSN Configurations:
        #         input_modality:     {}
        #         num_segments:       {}
        #         new_length:         {}
        #         """.format(
        #                 self.base_model, self.modality, self.train_segments, self.new_length
        #             )
        #         )
        #     )

        self._prepare_DA(self.dict_n_class, self.base_model, self.modality)

        if not self.before_softmax:
            self.softmax = nn.Softmax()

        self._enable_pbn = partial_bn
        if partial_bn:
            self.partialBN(True)

        self.no_partialbn = not partial_bn

        self.best_prec1 = 0

        # ======= Setting up losses and the criterion ======#

        self.loss_c_current = 0
        self.loss_c_previous = 0
        self.save_attention = -1

        self.end = time.time()
        self.end_val = time.time()

        # ======= For lightning to use custom optimizer ======#
        self.automatic_optimization = True

        self.tensorboard = False

    def _prepare_DA(self, num_class, base_model, modality):  # convert the model to DA framework
        if base_model == "TBN" and modality == "ALL":
            self.feature_dim = 3072
        elif base_model == "TBN":
            self.feature_dim = 1024
        else:
            model_test = getattr(torchvision.models, base_model)(True)  # model_test is only used for getting the dim #
            self.feature_dim = model_test.fc.in_features

        std = 0.001
        feat_shared_dim = (
            min(self.fc_dim, self.feature_dim) if self.add_fc > 0 and self.fc_dim > 0 else self.feature_dim
        )
        feat_frame_dim = feat_shared_dim

        self.relu = nn.ReLU(inplace=True)
        self.dropout_i = nn.Dropout(p=self.dropout_rate_i)
        self.dropout_v = nn.Dropout(p=self.dropout_rate_v)

        # ------ frame-level layers (shared layers + source layers + domain layers) ------#
        if self.add_fc < 1:
            raise ValueError("add at least one fc layer")

        # # 1. shared feature layers
        # self.fc_feature_shared_source = nn.Linear(self.feature_dim, feat_shared_dim)
        # normal_(self.fc_feature_shared_source.weight, 0, std)
        # constant_(self.fc_feature_shared_source.bias, 0)
        #
        # if self.add_fc > 1:
        #     self.fc_feature_shared_2_source = nn.Linear(feat_shared_dim, feat_shared_dim)
        #     normal_(self.fc_feature_shared_2_source.weight, 0, std)
        #     constant_(self.fc_feature_shared_2_source.bias, 0)
        #
        # if self.add_fc > 2:
        #     self.fc_feature_shared_3_source = nn.Linear(feat_shared_dim, feat_shared_dim)
        #     normal_(self.fc_feature_shared_3_source.weight, 0, std)
        #     constant_(self.fc_feature_shared_3_source.bias, 0)

        # 2. frame-level feature layers
        self.fc_feature_source = nn.Linear(feat_shared_dim, feat_frame_dim)
        normal_(self.fc_feature_source.weight, 0, std)
        constant_(self.fc_feature_source.bias, 0)

        # 3. domain feature layers (frame-level)
        self.fc_feature_domain = nn.Linear(feat_shared_dim, feat_frame_dim)
        normal_(self.fc_feature_domain.weight, 0, std)
        constant_(self.fc_feature_domain.bias, 0)

        # 4. classifiers (frame-level)
        # self.fc_classifier_source_verb = nn.Linear(feat_frame_dim, num_class["verb"])
        # self.fc_classifier_source_noun = nn.Linear(feat_frame_dim, num_class["noun"])
        # normal_(self.fc_classifier_source_verb.weight, 0, std)
        # constant_(self.fc_classifier_source_verb.bias, 0)
        # normal_(self.fc_classifier_source_noun.weight, 0, std)
        # constant_(self.fc_classifier_source_noun.bias, 0)

        self.fc_classifier_domain = nn.Linear(feat_frame_dim, 2)
        normal_(self.fc_classifier_domain.weight, 0, std)
        constant_(self.fc_classifier_domain.bias, 0)

        if self.share_params == "N":
            self.fc_feature_shared_target = nn.Linear(self.feature_dim, feat_shared_dim)
            normal_(self.fc_feature_shared_target.weight, 0, std)
            constant_(self.fc_feature_shared_target.bias, 0)
            if self.add_fc > 1:
                self.fc_feature_shared_2_target = nn.Linear(feat_shared_dim, feat_shared_dim)
                normal_(self.fc_feature_shared_2_target.weight, 0, std)
                constant_(self.fc_feature_shared_2_target.bias, 0)
            if self.add_fc > 2:
                self.fc_feature_shared_3_target = nn.Linear(feat_shared_dim, feat_shared_dim)
                normal_(self.fc_feature_shared_3_target.weight, 0, std)
                constant_(self.fc_feature_shared_3_target.bias, 0)

            self.fc_feature_target = nn.Linear(feat_shared_dim, feat_frame_dim)
            normal_(self.fc_feature_target.weight, 0, std)
            constant_(self.fc_feature_target.bias, 0)

            self.fc_classifier_target_verb = nn.Linear(feat_frame_dim, num_class[0])
            normal_(self.fc_classifier_target_verb.weight, 0, std)
            constant_(self.fc_classifier_target_verb.bias, 0)
            self.fc_classifier_target_noun = nn.Linear(feat_frame_dim, num_class[1])
            normal_(self.fc_classifier_target_noun.weight, 0, std)
            constant_(self.fc_classifier_target_noun.bias, 0)

        # BN for the above layers
        if self.use_bn is not None:  # S & T: use AdaBN (ICLRW 2017) approach
            self.bn_shared_S = nn.BatchNorm1d(feat_shared_dim)  # BN for the shared layers
            self.bn_shared_T = nn.BatchNorm1d(feat_shared_dim)
            self.bn_source_S = nn.BatchNorm1d(feat_frame_dim)  # BN for the source feature layers
            self.bn_source_T = nn.BatchNorm1d(feat_frame_dim)

        # ------ aggregate frame-based features (frame feature --> video feature) ------#
        if self.frame_aggregation == "rnn":  # 2. rnn
            self.hidden_dim = feat_frame_dim
            if self.rnn_cell == "LSTM":
                self.rnn = nn.LSTM(
                    feat_frame_dim,
                    self.hidden_dim // self.n_directions,
                    self.n_layers,
                    batch_first=True,
                    bidirectional=bool(int(self.n_directions / 2)),
                )
            elif self.rnn_cell == "GRU":
                self.rnn = nn.GRU(
                    feat_frame_dim,
                    self.hidden_dim // self.n_directions,
                    self.n_layers,
                    batch_first=True,
                    bidirectional=bool(int(self.n_directions / 2)),
                )

            # initialization
            for p in range(self.n_layers):
                kaiming_normal_(self.rnn.all_weights[p][0])
                kaiming_normal_(self.rnn.all_weights[p][1])

            self.bn_before_rnn = nn.BatchNorm2d(1)
            self.bn_after_rnn = nn.BatchNorm2d(1)

        elif self.frame_aggregation == "trn":  # 4. TRN (ECCV 2018) ==> fix segment # for both train/val
            self.num_bottleneck = 512
            self.TRN = TRNRelationModule(feat_shared_dim, self.num_bottleneck, self.train_segments)
            self.bn_trn_S = nn.BatchNorm1d(self.num_bottleneck)
            self.bn_trn_T = nn.BatchNorm1d(self.num_bottleneck)
        elif self.frame_aggregation == "trn-m":  # 4. TRN (ECCV 2018) ==> fix segment # for both train/val
            self.num_bottleneck = 256
            self.TRN = TRNRelationModuleMultiScale(feat_shared_dim, self.num_bottleneck, self.train_segments)
            self.bn_trn_S = nn.BatchNorm1d(self.num_bottleneck)
            self.bn_trn_T = nn.BatchNorm1d(self.num_bottleneck)

        elif self.frame_aggregation == "temconv":  # 3. temconv

            self.tcl_3_1 = TCL(3, 1)
            self.tcl_5_1 = TCL(5, 1)
            self.bn_1_S = nn.BatchNorm1d(feat_frame_dim)
            self.bn_1_T = nn.BatchNorm1d(feat_frame_dim)

            self.tcl_3_2 = TCL(3, 1)
            self.tcl_5_2 = TCL(5, 2)
            self.bn_2_S = nn.BatchNorm1d(feat_frame_dim)
            self.bn_2_T = nn.BatchNorm1d(feat_frame_dim)

            self.conv_fusion = nn.Sequential(
                nn.Conv2d(2, 1, kernel_size=(1, 1), padding=(0, 0)), nn.ReLU(inplace=True),
            )

        # ------ video-level layers (source layers + domain layers) ------#
        if self.frame_aggregation == "avgpool":  # 1. avgpool
            feat_aggregated_dim = feat_shared_dim
        if "trn" in self.frame_aggregation:  # 4. trn
            feat_aggregated_dim = self.num_bottleneck
        elif self.frame_aggregation == "rnn":  # 2. rnn
            feat_aggregated_dim = self.hidden_dim
        elif self.frame_aggregation == "temconv":  # 3. temconv
            feat_aggregated_dim = feat_shared_dim

        feat_video_dim = feat_aggregated_dim

        # 1. source feature layers (video-level)
        # TODO
        self.fc_feature_video_source = nn.Linear(feat_aggregated_dim, feat_video_dim)
        normal_(self.fc_feature_video_source.weight, 0, std)
        constant_(self.fc_feature_video_source.bias, 0)

        self.fc_feature_video_source_2 = nn.Linear(feat_video_dim, feat_video_dim)
        normal_(self.fc_feature_video_source_2.weight, 0, std)
        constant_(self.fc_feature_video_source_2.bias, 0)

        # 2. domain feature layers (video-level)
        self.fc_feature_domain_video = nn.Linear(feat_aggregated_dim, feat_video_dim)
        normal_(self.fc_feature_domain_video.weight, 0, std)
        constant_(self.fc_feature_domain_video.bias, 0)

        # 3. classifiers (video-level)
        self.fc_classifier_video_verb_source = nn.Linear(feat_video_dim, num_class["verb"])
        normal_(self.fc_classifier_video_verb_source.weight, 0, std)
        constant_(self.fc_classifier_video_verb_source.bias, 0)

        self.fc_classifier_video_noun_source = nn.Linear(feat_video_dim, num_class["noun"])
        normal_(self.fc_classifier_video_noun_source.weight, 0, std)
        constant_(self.fc_classifier_video_noun_source.bias, 0)

        if self.ens_DA == "MCD":
            self.fc_classifier_video_source_2 = nn.Linear(
                feat_video_dim, num_class
            )  # second classifier for self-ensembling
            normal_(self.fc_classifier_video_source_2.weight, 0, std)
            constant_(self.fc_classifier_video_source_2.bias, 0)

        self.fc_classifier_domain_video = nn.Linear(feat_video_dim, 2)
        normal_(self.fc_classifier_domain_video.weight, 0, std)
        constant_(self.fc_classifier_domain_video.bias, 0)

        # domain classifier for TRN-M
        if self.frame_aggregation == "trn-m":
            self.relation_domain_classifier_all = nn.ModuleList()
            for i in range(self.train_segments - 1):
                relation_domain_classifier = nn.Sequential(
                    nn.Linear(feat_aggregated_dim, feat_video_dim), nn.ReLU(), nn.Linear(feat_video_dim, 2)
                )
                self.relation_domain_classifier_all += [relation_domain_classifier]

        if self.share_params == "N":
            self.fc_feature_video_target = nn.Linear(feat_aggregated_dim, feat_video_dim)
            normal_(self.fc_feature_video_target.weight, 0, std)
            constant_(self.fc_feature_video_target.bias, 0)
            self.fc_feature_video_target_2 = nn.Linear(feat_video_dim, feat_video_dim)
            normal_(self.fc_feature_video_target_2.weight, 0, std)
            constant_(self.fc_feature_video_target_2.bias, 0)

            self.fc_classifier_video_verb_target = nn.Linear(feat_video_dim, num_class)
            normal_(self.fc_classifier_video_verb_target.weight, 0, std)
            constant_(self.fc_classifier_video_verb_target.bias, 0)

            self.fc_classifier_video_noun_target = nn.Linear(feat_video_dim, num_class)
            normal_(self.fc_classifier_video_noun_target.weight, 0, std)
            constant_(self.fc_classifier_video_noun_target.bias, 0)

        # BN for the above layers
        if self.use_bn is not None:  # S & T: use AdaBN (ICLRW 2017) approach
            self.bn_source_video_S = nn.BatchNorm1d(feat_video_dim)
            self.bn_source_video_T = nn.BatchNorm1d(feat_video_dim)
            self.bn_source_video_2_S = nn.BatchNorm1d(feat_video_dim)
            self.bn_source_video_2_T = nn.BatchNorm1d(feat_video_dim)

        # self.alpha = torch.ones(1)
        if self.use_bn == "AutoDIAL":
            self.alpha = nn.Parameter(self.alpha)

        # ------ attention mechanism ------#
        # conventional attention
        if self.use_attn == "general":
            self.attn_layer = nn.Sequential(
                nn.Linear(feat_aggregated_dim, feat_aggregated_dim), nn.Tanh(), nn.Linear(feat_aggregated_dim, 1)
            )

    # def train(self, mode=True):
    #     # not necessary in our setting
    #     """Override the default train() to freeze the BN parameters"""
    #
    #     super(TA3NTrainerVideo, self).train(mode)
    #     count = 0
    #     if self._enable_pbn:
    #         log_debug("Freezing BatchNorm2D except the first one.")
    #         for m in self.base_model.modules():
    #             if isinstance(m, nn.BatchNorm2d):
    #                 count += 1
    #                 if count >= (2 if self._enable_pbn else 1):
    #                     m.eval()
    #
    #                     # shutdown update in frozen mode
    #                     m.weight.requires_grad = False
    #                     m.bias.requires_grad = False

    def _update_batch_epoch_factors(self, batch_id):
        # setup hyperparameters
        loss_c_current = 999  # random large number
        loss_c_previous = 999  # random large number

        start_steps = len(self.trainer.train_dataloader)
        total_steps = self.nb_adapt_epochs * len(self.trainer.train_dataloader)
        p = float(self.global_step + start_steps) / total_steps
        self.beta_dann = 2.0 / (1.0 + np.exp(-1.0 * p)) - 1
        self.beta = [
            self.beta_dann if self.beta[i] < 0 else self.beta[i] for i in range(len(self.beta))
        ]  # replace the default beta if value < 0
        if self.dann_warmup:
            self.beta_new = [self.beta_dann * self.beta[i] for i in range(len(self.beta))]
        else:
            self.beta_new = self.beta

        # print("nb_adapt_epochs: {}, len: {}".format(self.nb_adapt_epochs, len(self.trainer.train_dataloader)))
        # print("i+start_steps: {}, total_steps: {}, p :{}, beta_new: {}".format(float(self.global_step + start_steps), total_steps, p, self.beta_new))
        # print("lr: {}, alpha: {}, mu: {}".format(self.optimizers().param_groups[0]['lr'], self.alpha, self.mu))

        # schedule for learning rate
        if self.lr_adaptive == "loss":
            self.adjust_learning_rate_loss(self.optimizers(), self.lr_decay, loss_c_current, loss_c_previous, ">")
        elif self.lr_adaptive is None:
            if self.global_step in [i * start_steps for i in self.lr_steps]:
                self.adjust_learning_rate(self.optimizers(), self.lr_decay)

        if self.lr_adaptive == "dann":
            self.adjust_learning_rate_dann(self.optimizers(), p)

        self.alpha = (
            2 / (1 + math.exp(-1 * self.current_epoch / self.nb_adapt_epochs)) - 1 if self.alpha < 0 else self.alpha
        )

    def accuracy(self, output, target, topk=(1,)):
        """Computes the precision@k for the specified values of k"""
        maxk = max(topk)
        batch_size = target.size(0)

        _, pred = output.topk(maxk, 1, True, True)
        pred = pred.t()
        correct = pred.eq(target.view(1, -1).expand_as(pred))

        res = []
        for k in topk:
            correct_k = correct[:k].reshape(-1).float().sum(0)
            res.append(correct_k.mul_(100.0 / batch_size))
        return res

    def multitask_accuracy(self, outputs, targets, topk=(1,)):
        """
        Args:
            outputs: tuple(torch.FloatTensor), each tensor should be of shape
                [batch_size, class_count], class_count can vary on a per task basis, i.e.
                outputs[i].shape[1] can be different to outputs[j].shape[j].
            targets: tuple(torch.LongTensor), each tensor should be of shape [batch_size]
            topk: tuple(int), compute accuracy at top-k for the values of k specified
                in this parameter.
        Returns:
            tuple(float), same length at topk with the corresponding accuracy@k in.
        """

        max_k = int(np.max(topk))
        task_count = len(outputs)
        batch_size = targets[0].size(0)
        all_correct = torch.zeros(max_k, batch_size).type(torch.ByteTensor).type_as(targets[0])

        for output, label in zip(outputs, targets):
            _, max_k_idx = output.topk(max_k, dim=1, largest=True, sorted=True)
            # Flip batch_size, class_count as .view doesn't work on non-contiguous
            max_k_idx = max_k_idx.t()
            correct_for_task = max_k_idx.eq(label.view(1, -1).expand_as(max_k_idx))
            all_correct.add_(correct_for_task)

        accuracies = []
        for k in topk:
            all_tasks_correct = torch.ge(all_correct[:k].float().sum(0), task_count)
            accuracy_at_k = float(all_tasks_correct.float().sum(0) * 100.0 / batch_size)
            accuracies.append(accuracy_at_k)
        return tuple(accuracies)

    def adjust_learning_rate(self, optimizer, decay):
        """Sets the learning rate to the initial LR decayed by 10 """
        for param_group in optimizer.param_groups:
            param_group["lr"] /= decay

    def adjust_learning_rate_loss(self, optimizer, decay, stat_current, stat_previous, op):
        ops = {
            ">": (lambda x, y: x > y),
            "<": (lambda x, y: x < y),
            ">=": (lambda x, y: x >= y),
            "<=": (lambda x, y: x <= y),
        }
        if ops[op](stat_current, stat_previous):
            for param_group in optimizer.param_groups:
                param_group["lr"] /= decay

    def adjust_learning_rate_dann(self, optimizer, p):
        for param_group in optimizer.param_groups:
            param_group["lr"] = self.lr / (1.0 + 10 * p) ** 0.75

    def aggregate_frames(self, feat_fc, num_segments, pred_domain):
        feat_fc_video = None
        if self.frame_aggregation == "rnn":
            # 2. RNN
            feat_fc_video = feat_fc.view((-1, num_segments) + feat_fc.size()[-1:])  # reshape for RNN

            # temporal segments and pooling
            len_ts = round(num_segments / self.n_ts)
            num_extra_f = len_ts * self.n_ts - num_segments
            if num_extra_f < 0:  # can remove last frame-level features
                feat_fc_video = feat_fc_video[
                    :, : len_ts * self.n_ts, :
                ]  # make the temporal length can be divided by n_ts (16 x 25 x 512 --> 16 x 24 x 512)
            elif num_extra_f > 0:  # need to repeat last frame-level features
                feat_fc_video = torch.cat(
                    (feat_fc_video, feat_fc_video[:, -1:, :].repeat(1, num_extra_f, 1)), 1
                )  # make the temporal length can be divided by n_ts (16 x 5 x 512 --> 16 x 6 x 512)

            feat_fc_video = feat_fc_video.view(
                (-1, self.n_ts, len_ts) + feat_fc_video.size()[2:]
            )  # 16 x 6 x 512 --> 16 x 3 x 2 x 512
            feat_fc_video = nn.MaxPool2d(kernel_size=(len_ts, 1))(
                feat_fc_video
            )  # 16 x 3 x 2 x 512 --> 16 x 3 x 1 x 512
            feat_fc_video = feat_fc_video.squeeze(2)  # 16 x 3 x 1 x 512 --> 16 x 3 x 512

            hidden_temp = torch.zeros(
                self.n_layers * self.n_directions, feat_fc_video.size(0), self.hidden_dim // self.n_directions
            ).type_as(feat_fc)

            if self.rnn_cell == "LSTM":
                hidden_init = (hidden_temp, hidden_temp)
            elif self.rnn_cell == "GRU":
                hidden_init = hidden_temp

            self.rnn.flatten_parameters()
            feat_fc_video, hidden_final = self.rnn(feat_fc_video, hidden_init)  # e.g. 16 x 25 x 512

            # get the last feature vector
            feat_fc_video = feat_fc_video[:, -1, :]

        else:
            # 1. averaging
            feat_fc_video = feat_fc.view(
                (-1, 1, num_segments) + feat_fc.size()[-1:]
            )  # reshape based on the segments (e.g. 16 x 1 x 5 x 512)
            if self.use_attn == "TransAttn":  # get the attention weighting
                weights_attn = self.get_trans_attn(pred_domain)
                weights_attn = weights_attn.view(-1, 1, num_segments, 1).repeat(
                    1, 1, 1, feat_fc.size()[-1]
                )  # reshape & repeat weights (e.g. 16 x 1 x 5 x 512)
                feat_fc_video = (weights_attn + 1) * feat_fc_video

            feat_fc_video = nn.AvgPool2d([num_segments, 1])(feat_fc_video)  # e.g. 16 x 1 x 1 x 512
            feat_fc_video = feat_fc_video.squeeze(1).squeeze(1)  # e.g. 16 x 512

        return feat_fc_video

    def compute_loss(self, batch, split_name="V"):
        ((source_data, source_label, _), (target_data, target_label, _)) = batch

        source_size_ori = source_data.size()  # original shape
        target_size_ori = target_data.size()  # original shape
        batch_source_ori = source_size_ori[0]
        batch_target_ori = target_size_ori[0]

        # add dummy tensors to keep the same batch size for each epoch (for the last epoch)

        # print("batch_source_ori: {}".format(batch_source_ori))

        if batch_source_ori < self._batch_size:
            source_data_dummy = torch.zeros(
                self._batch_size - batch_source_ori, source_size_ori[1], source_size_ori[2]
            ).type_as(source_data)
            source_data = torch.cat((source_data, source_data_dummy))
        if batch_target_ori < self._target_batch_size:
            target_data_dummy = torch.zeros(
                self._target_batch_size - batch_target_ori, target_size_ori[1], target_size_ori[2]
            ).type_as(target_data)
            target_data = torch.cat((target_data, target_data_dummy))

        source_label_verb = source_label[0]  # pytorch 0.4.X
        source_label_noun = source_label[1]  # pytorch 0.4.X

        target_label_verb = target_label[0]  # pytorch 0.4.X
        target_label_noun = target_label[1]  # pytorch 0.4.X

        if self.baseline_type == "frame":
            # expand the size for all the frames
            source_label_verb_frame = source_label_verb.unsqueeze(1).repeat(1, self.train_segments).view(-1)
            source_label_noun_frame = source_label_noun.unsqueeze(1).repeat(1, self.train_segments).view(-1)

            target_label_verb_frame = target_label_verb.unsqueeze(1).repeat(1, self.train_segments).view(-1)
            target_label_noun_frame = target_label_noun.unsqueeze(1).repeat(1, self.train_segments).view(-1)

        # determine the label for calculating the loss function
        label_source_verb = source_label_verb_frame if self.baseline_type == "frame" else source_label_verb
        label_target_verb = target_label_verb_frame if self.baseline_type == "frame" else target_label_verb

        label_source_noun = source_label_noun_frame if self.baseline_type == "frame" else source_label_noun
        label_target_noun = target_label_noun_frame if self.baseline_type == "frame" else target_label_noun

        if split_name != "T":
            self.beta_new = self.beta

        (
            attn_source,
            out_source,
            out_source_2,
            pred_domain_source,
            feat_source,
            attn_target,
            out_target,
            out_target_2,
            pred_domain_target,
            feat_target,
        ) = self.forward(source_data, target_data, self.beta_new, self.mu, is_train=True, reverse=False)

        attn_source, out_source, out_source_2, pred_domain_source, feat_source = self.removeDummy(
            attn_source, out_source, out_source_2, pred_domain_source, feat_source, batch_source_ori
        )
        attn_target, out_target, out_target_2, pred_domain_target, feat_target = self.removeDummy(
            attn_target, out_target, out_target_2, pred_domain_target, feat_target, batch_target_ori
        )
        # ====== calculate the loss function ======#
        # 1. calculate the classification loss

        # print(split_name)

        # out_verb = out_source[0]
        # out_noun = out_source[1]
        # target_out_verb = out_target[0]
        # target_out_noun = out_target[1]
        # label_verb = label_source_verb
        # label_noun = label_source_noun

        # loss_verb = self.criterion(out_verb, label_verb)
        # loss_noun = self.criterion(out_noun, label_noun)
        src_loss_verb = self.criterion(out_source[0], label_source_verb)
        src_loss_noun = self.criterion(out_source[1], label_source_noun)
        if self.train_metric == "all":
            src_task_loss = 0.5 * (src_loss_verb + src_loss_noun)
        elif self.train_metric == "noun":
            src_task_loss = src_loss_noun  # 0.5*(loss_verb+loss_noun)
        elif self.train_metric == "verb":
            src_task_loss = src_loss_verb  # 0.5*(loss_verb+loss_noun)
        else:
            raise Exception("invalid metric to train")

        # 2. calculate the loss for DA
        # (I) discrepancy-based approach: discrepancy loss
        # if self.dis_DA is not None and self.use_target is not None:
        #     loss_discrepancy = 0
        #
        #     kernel_muls = [2.0] * 2
        #     kernel_nums = [2, 5]
        #     fix_sigma_list = [None] * 2
        #
        #     if self.dis_DA == "JAN":
        #         # ignore the features from shared layers
        #         feat_source_sel = feat_source[: -self.add_fc]
        #         feat_target_sel = feat_target[: -self.add_fc]
        #
        #         size_loss = min(feat_source_sel[0].size(0), feat_target_sel[0].size(0))  # choose the smaller number
        #         feat_source_sel = [feat[:size_loss] for feat in feat_source_sel]
        #         feat_target_sel = [feat[:size_loss] for feat in feat_target_sel]
        #
        #         loss_discrepancy += JAN(
        #             feat_source_sel,
        #             feat_target_sel,
        #             kernel_muls=kernel_muls,
        #             kernel_nums=kernel_nums,
        #             fix_sigma_list=fix_sigma_list,
        #             ver=2,
        #         )
        #
        #     else:
        #         # extend the parameter list for shared layers
        #         kernel_muls.extend([kernel_muls[-1]] * self.add_fc)
        #         kernel_nums.extend([kernel_nums[-1]] * self.add_fc)
        #         fix_sigma_list.extend([fix_sigma_list[-1]] * self.add_fc)
        #
        #         for l in range(
        #             0, self.add_fc + 2
        #         ):  # loss from all the features (+2 because of frame-aggregation layer + final fc layer)
        #             if self.place_dis[l] == "Y":
        #                 # select the data for calculating the loss (make sure source # == target #)
        #                 size_loss = min(feat_source[l].size(0), feat_target[l].size(0))  # choose the smaller number
        #                 # select
        #                 feat_source_sel = feat_source[l][:size_loss]
        #                 feat_target_sel = feat_target[l][:size_loss]
        #
        #                 # break into multiple batches to avoid "out of memory" issue
        #                 size_batch = min(256, feat_source_sel.size(0))
        #                 feat_source_sel = feat_source_sel.view((-1, size_batch) + feat_source_sel.size()[1:])
        #                 feat_target_sel = feat_target_sel.view((-1, size_batch) + feat_target_sel.size()[1:])
        #
        #             # if self.dis_DA == 'CORAL':
        #             # 	losses_coral = [CORAL(feat_source_sel[t], feat_target_sel[t]) for t in range(feat_source_sel.size(0))]
        #             # 	loss_coral = sum(losses_coral)/len(losses_coral)
        #             # 	loss_discrepancy += loss_coral
        #             # elif self.dis_DA == 'DAN':
        #             # 	losses_mmd = [mmd_rbf(feat_source_sel[t], feat_target_sel[t], kernel_mul=kernel_muls[l], kernel_num=kernel_nums[l], fix_sigma=fix_sigma_list[l], ver=2) for t in range(feat_source_sel.size(0))]
        #             # 	loss_mmd = sum(losses_mmd) / len(losses_mmd)
        #
        #             # 	loss_discrepancy += loss_mmd
        #             # else:
        #             # 	raise NameError('not in dis_DA!!!')
        #     loss += self.alpha * loss_discrepancy

        # (II) adversarial discriminative model: adversarial loss
        loss_adversarial = 0
        if split_name == "T":
            if self.adv_DA is not None and self.use_target is not None:
                loss_adversarial = 0
                pred_domain_all = []
                pred_domain_target_all = []

                for line in range(len(self.place_adv)):
                    if self.place_adv[line] == "Y":

                        # reshape the features (e.g. 128x5x2 --> 640x2)
                        pred_domain_source_single = pred_domain_source[line].view(
                            -1, pred_domain_source[line].size()[-1]
                        )
                        pred_domain_target_single = pred_domain_target[line].view(
                            -1, pred_domain_target[line].size()[-1]
                        )

                        # prepare domain labels
                        source_domain_label = torch.zeros(pred_domain_source_single.size(0)).type_as(source_data).long()
                        target_domain_label = torch.ones(pred_domain_target_single.size(0)).type_as(source_data).long()
                        domain_label = torch.cat((source_domain_label, target_domain_label), 0)

                        pred_domain = torch.cat((pred_domain_source_single, pred_domain_target_single), 0)
                        pred_domain_all.append(pred_domain)
                        pred_domain_target_all.append(pred_domain_target_single)

                        if self.pred_normalize == "Y":  # use the uncertainly method (in construction......)
                            pred_domain = pred_domain / pred_domain.var().log()
                        loss_adversarial_single = self.criterion_domain(pred_domain, domain_label)

                        loss_adversarial += loss_adversarial_single

                src_task_loss += loss_adversarial

            # (III) other loss
            # 1. entropy loss for target data
            # if self.add_loss_DA == "target_entropy" and self.use_target is not None:
            #     loss_entropy_verb = losses.cross_entropy_soft(out_target[0])
            #     loss_entropy_noun = losses.cross_entropy_soft(out_target[1])
            #
            #     if self.train_metric == "all":
            #         loss += self.gamma * 0.5 * (loss_entropy_verb + loss_entropy_noun)
            #     elif self.train_metric == "noun":
            #         loss += self.gamma * loss_entropy_noun
            #     elif self.train_metric == "verb":
            #         loss += self.gamma * loss_entropy_verb
            #     else:
            #         raise Exception("invalid metric to train")
            # # loss += gamma * 0.5*(loss_entropy_verb+loss_entropy_noun)

            # 3. attentive entropy loss
            if self.add_loss_DA == "attentive_entropy" and self.use_attn is not None and self.use_target is not None:
                loss_entropy_verb = losses.attentive_entropy(
                    torch.cat((out_source[0], out_target[0]), 0), pred_domain_all[1]
                )
                loss_entropy_noun = losses.attentive_entropy(
                    torch.cat((out_source[1], out_target[1]), 0), pred_domain_all[1]
                )

                if self.train_metric == "all":
                    src_task_loss += self.gamma * 0.5 * (loss_entropy_verb + loss_entropy_noun)
                elif self.train_metric == "noun":
                    src_task_loss += self.gamma * loss_entropy_noun
                elif self.train_metric == "verb":
                    src_task_loss += self.gamma * loss_entropy_verb
                else:
                    raise Exception("invalid metric to train")
        # loss += gamma * 0.5*(loss_entropy_verb + loss_entropy_noun)
        # measure accuracy and record loss
        # pred_verb = out_verb
        # prec1_verb, prec5_verb = self.accuracy(pred_verb.data, label_verb, topk=(1, 5))
        # pred_noun = out_noun
        # prec1_noun, prec5_noun = self.accuracy(pred_noun.data, label_noun, topk=(1, 5))
        # prec1_action, prec5_action = self.multitask_accuracy(
        #     (pred_verb.data, pred_noun.data), (label_verb, label_noun), topk=(1, 5)
        # )
        # prec1_action, prec5_action = torch.tensor(prec1_action), torch.tensor(prec5_action)

        prec1_src_verb, prec5_src_verb = self.accuracy(out_source[0].data, label_source_verb, topk=(1, 5))
        prec1_src_noun, prec5_src_noun = self.accuracy(out_source[1].data, label_source_noun, topk=(1, 5))
        prec1_src_action, prec5_src_action = self.multitask_accuracy(
            (out_source[0].data, out_source[1].data), (label_source_verb, label_source_noun), topk=(1, 5)
        )
        prec1_src_action, prec5_src_action = torch.tensor(prec1_src_action), torch.tensor(prec5_src_action)

        prec1_tgt_verb, prec5_tgt_verb = self.accuracy(out_target[0].data, label_target_verb, topk=(1, 5))
        prec1_tgt_noun, prec5_tgt_noun = self.accuracy(out_target[1].data, label_target_noun, topk=(1, 5))
        prec1_tgt_action, prec5_tgt_action = self.multitask_accuracy(
            (out_target[0].data, out_target[1].data), (label_target_verb, label_target_noun), topk=(1, 5)
        )
        prec1_tgt_action, prec5_tgt_action = torch.tensor(prec1_tgt_action), torch.tensor(prec5_tgt_action)

        # measure elapsed time
        # batch_time = time.time() - self.end
        # self.end = time.time()

        # # Pred normalise
        # if self.pred_normalize == "Y":  # use the uncertainly method (in contruction...)
        #     out_source = out_source / out_source.var().log()
        #     out_target = out_target / out_target.var().log()

        # ======= return log_metrics ======#

        log_metrics = {
            f"{split_name}_verb_source_acc": prec1_src_verb,
            f"{split_name}_noun_source_acc": prec1_src_noun,
            f"{split_name}_verb_target_acc": prec1_tgt_verb,
            f"{split_name}_noun_target_acc": prec1_tgt_noun,
            f"{split_name}_verb_source_top1_acc": prec1_src_verb,
            f"{split_name}_verb_source_top5_acc": prec5_src_verb,
            f"{split_name}_noun_source_top1_acc": prec1_src_noun,
            f"{split_name}_noun_source_top5_acc": prec5_src_noun,
            f"{split_name}_action_source_top1_acc": prec1_src_action,
            f"{split_name}_action_source_top5_acc": prec5_src_action,
            f"{split_name}_verb_target_top1_acc": prec1_tgt_verb,
            f"{split_name}_verb_target_top5_acc": prec5_tgt_verb,
            f"{split_name}_noun_target_top1_acc": prec1_tgt_noun,
            f"{split_name}_noun_target_top5_acc": prec5_tgt_noun,
            f"{split_name}_action_target_top1_acc": prec1_tgt_action,
            f"{split_name}_action_target_top5_acc": prec5_tgt_action,
            f"{split_name}_domain_acc": prec1_src_verb,
        }

        # log_metrics = {
        #     "Loss Total": loss,
        #     "Prec@1 Verb": prec1_verb,
        #     "Prec@5 Verb": prec5_verb,
        #     "Prec@1 Noun": prec1_noun,
        #     "Prec@5 Noun": prec5_noun,
        #     "Prec@1 Action": prec1_action,
        #     "Prec@5 Action": prec5_action,
        # }

        # log_output("loss total: ", loss)
        # log_output("Prec@1 Verb: ", prec1_verb)
        # log_output("Prec@5 Verb: ", prec5_verb)
        # log_output("Prec@1 Noun: ", prec1_noun)
        # log_output("Prec@5 Noun: ", prec5_noun)
        # log_output("Prec@1 Action: ", prec1_action)
        # log_output("Prec@5 Action: ", prec5_action)

        # return loss_classification, loss_adversarial, log_metrics
        return src_task_loss, src_task_loss, loss_adversarial, log_metrics

    def configure_optimizers(self):
        """Automatically called by lightning to get the optimizer for training"""

        if self._optimizer_params["type"] == "SGD":
            # log_info("using SGD")
            # optimizer = torch.optim.SGD(
            #     self.parameters(), self._init_lr, momentum=self.momentum, weight_decay=self.weight_decay, nesterov=True
            # )
            optimizer = torch.optim.SGD(self.parameters(), lr=self._init_lr, **self._optimizer_params["optim_params"],)
        elif self._optimizer_params["type"] == "Adam":
            # log_info("using Adam")
            # optimizer = torch.optim.Adam(self.parameters(), self._init_lr, weight_decay=self.weight_decay)
            optimizer = torch.optim.Adam(self.parameters(), lr=self._init_lr, **self._optimizer_params["optim_params"],)
        else:
            pass
            # log_error("optimizer not support or specified!!!")

        return optimizer

    def domain_classifier_frame(self, feat, beta):
        feat_fc_domain_frame = GradReverse.apply(feat, beta[2])
        feat_fc_domain_frame = self.fc_feature_domain(feat_fc_domain_frame)
        feat_fc_domain_frame = self.relu(feat_fc_domain_frame)
        pred_fc_domain_frame = self.fc_classifier_domain(feat_fc_domain_frame)

        return pred_fc_domain_frame

    def domain_classifier_video(self, feat_video, beta):
        feat_fc_domain_video = GradReverse.apply(feat_video, beta[1])
        feat_fc_domain_video = self.fc_feature_domain_video(feat_fc_domain_video)
        feat_fc_domain_video = self.relu(feat_fc_domain_video)
        pred_fc_domain_video = self.fc_classifier_domain_video(feat_fc_domain_video)

        return pred_fc_domain_video

    def domain_classifier_relation(self, feat_relation, beta):
        # 128x4x256 --> (128x4)x2
        pred_fc_domain_relation_video = None
        for i in range(len(self.relation_domain_classifier_all)):
            feat_relation_single = feat_relation[:, i, :].squeeze(1)  # 128x1x256 --> 128x256
            feat_fc_domain_relation_single = GradReverse.apply(
                feat_relation_single, beta[0]
            )  # the same beta for all relations (for now)

            pred_fc_domain_relation_single = self.relation_domain_classifier_all[i](feat_fc_domain_relation_single)

            if pred_fc_domain_relation_video is None:
                pred_fc_domain_relation_video = pred_fc_domain_relation_single.view(-1, 1, 2)
            else:
                pred_fc_domain_relation_video = torch.cat(
                    (pred_fc_domain_relation_video, pred_fc_domain_relation_single.view(-1, 1, 2)), 1
                )

        pred_fc_domain_relation_video = pred_fc_domain_relation_video.view(-1, 2)

        return pred_fc_domain_relation_video

    def domainAlign(self, input_S, input_T, is_train, name_layer, alpha, num_segments, dim):
        input_S = input_S.view(
            (-1, dim, num_segments) + input_S.size()[-1:]
        )  # reshape based on the segments (e.g. 80 x 512 --> 16 x 1 x 5 x 512)
        input_T = input_T.view((-1, dim, num_segments) + input_T.size()[-1:])  # reshape based on the segments

        # clamp alpha
        alpha = max(alpha, 0.5)

        # rearange source and target data
        num_S_1 = int(round(input_S.size(0) * alpha))
        num_S_2 = input_S.size(0) - num_S_1
        num_T_1 = int(round(input_T.size(0) * alpha))
        num_T_2 = input_T.size(0) - num_T_1

        if is_train and num_S_2 > 0 and num_T_2 > 0:
            input_source = torch.cat((input_S[:num_S_1], input_T[-num_T_2:]), 0)
            input_target = torch.cat((input_T[:num_T_1], input_S[-num_S_2:]), 0)
        else:
            input_source = input_S
            input_target = input_T

        # adaptive BN
        input_source = input_source.view(
            (-1,) + input_source.size()[-1:]
        )  # reshape to feed BN (e.g. 16 x 1 x 5 x 512 --> 80 x 512)
        input_target = input_target.view((-1,) + input_target.size()[-1:])

        if name_layer == "shared":
            input_source_bn = self.bn_shared_S(input_source)
            input_target_bn = self.bn_shared_T(input_target)
        elif "trn" in name_layer:
            input_source_bn = self.bn_trn_S(input_source)
            input_target_bn = self.bn_trn_T(input_target)
        elif name_layer == "temconv_1":
            input_source_bn = self.bn_1_S(input_source)
            input_target_bn = self.bn_1_T(input_target)
        elif name_layer == "temconv_2":
            input_source_bn = self.bn_2_S(input_source)
            input_target_bn = self.bn_2_T(input_target)

        input_source_bn = input_source_bn.view(
            (-1, dim, num_segments) + input_source_bn.size()[-1:]
        )  # reshape back (e.g. 80 x 512 --> 16 x 1 x 5 x 512)
        input_target_bn = input_target_bn.view((-1, dim, num_segments) + input_target_bn.size()[-1:])  #

        # rearange back to the original order of source and target data (since target may be unlabeled)
        if is_train and num_S_2 > 0 and num_T_2 > 0:
            input_source_bn = torch.cat((input_source_bn[:num_S_1], input_target_bn[-num_S_2:]), 0)
            input_target_bn = torch.cat((input_target_bn[:num_T_1], input_source_bn[-num_T_2:]), 0)

        # reshape for frame-level features
        if name_layer == "shared" or name_layer == "trn_sum":
            input_source_bn = input_source_bn.view(
                (-1,) + input_source_bn.size()[-1:]
            )  # (e.g. 16 x 1 x 5 x 512 --> 80 x 512)
            input_target_bn = input_target_bn.view((-1,) + input_target_bn.size()[-1:])
        elif name_layer == "trn":
            input_source_bn = input_source_bn.view(
                (-1, num_segments) + input_source_bn.size()[-1:]
            )  # (e.g. 16 x 1 x 5 x 512 --> 80 x 512)
            input_target_bn = input_target_bn.view((-1, num_segments) + input_target_bn.size()[-1:])

        return input_source_bn, input_target_bn

    def final_output(self, pred, pred_video, num_segments):
        if self.baseline_type == "video":
            base_out = pred_video
        else:
            base_out = pred

        if not self.before_softmax:
            base_out = (self.softmax(base_out[0]), self.softmax(base_out[1]))
        output = base_out

        if self.baseline_type == "tsn":
            if self.reshape:
                base_out = (
                    base_out[0].view((-1, num_segments) + base_out[0].size()[1:]),
                    base_out[1].view((-1, num_segments) + base_out[1].size()[1:]),
                )  # e.g. 16 x 3 x 12 (3 segments)
            output = (base_out[0].mean(1), base_out[1].mean(1))  # e.g. 16 x 12

        return output

    def forward(self, input_source, input_target, beta, mu, is_train=True, reverse=True):
        batch_source = input_source.size()[0]
        batch_target = input_target.size()[0]
        num_segments = self.train_segments if is_train else self.val_segments
        # sample_len = (3 if self.modality == "RGB" else 2) * self.new_length
        # sample_len = self.new_length
        feat_all_source = []
        feat_all_target = []
        pred_domain_all_source = []
        pred_domain_all_target = []
        # log_output("input_source: ", input_source)
        # log_output("input_target: ", input_target)
        # input_data is a list of tensors --> need to do pre-processing
        feat_base_source = input_source.view(-1, input_source.size()[-1])  # e.g. 256 x 25 x 2048 --> 6400 x 2048
        feat_base_target = input_target.view(-1, input_target.size()[-1])  # e.g. 256 x 25 x 2048 --> 6400 x 2048

        # === shared layers ===#
        # need to separate BN for source & target ==> otherwise easy to overfit to source data
        if self.add_fc < 1:
            raise ValueError("add at least one fc layer")

        # TODO: only rgb now add audio & flow later
        feat_fc_source = self.rgb_feat_spatial(feat_base_source)
        feat_fc_target = self.rgb_feat_spatial(feat_base_target)

        # feat_fc_source = self.fc_feature_shared_source(feat_base_source)
        # feat_fc_target = (
        #     self.fc_feature_shared_target(feat_base_target)
        #     if self.share_params == "N"
        #     else self.fc_feature_shared_source(feat_base_target)
        # )
        # # log_output("feat_fc_source: ", feat_fc_source)
        # # log_output("feat_fc_target: ", feat_fc_target)
        # # adaptive BN
        # if self.use_bn is not None:
        #     feat_fc_source, feat_fc_target = self.domainAlign(feat_fc_source, feat_fc_target, is_train, 'shared',
        #                                                       self.alpha.item(), num_segments, 1)
        #
        # feat_fc_source = self.relu(feat_fc_source)
        # feat_fc_target = self.relu(feat_fc_target)
        # feat_fc_source = self.dropout_i(feat_fc_source)
        # feat_fc_target = self.dropout_i(feat_fc_target)
        # # log_output("feat_fc_source: ", feat_fc_source)
        # # log_output("feat_fc_target: ", feat_fc_target)
        #
        # # feat_fc = self.dropout_i(feat_fc)
        # feat_all_source.append(
        #     feat_fc_source.view((batch_source, num_segments) + feat_fc_source.size()[-1:])
        # )  # reshape ==> 1st dim is the batch size
        # feat_all_target.append(feat_fc_target.view((batch_target, num_segments) + feat_fc_target.size()[-1:]))
        #
        # if self.add_fc > 1:
        #     feat_fc_source = self.fc_feature_shared_2_source(feat_fc_source)
        #     feat_fc_target = self.fc_feature_shared_2_target(
        #         feat_fc_target) if self.share_params == 'N' else self.fc_feature_shared_2_source(feat_fc_target)
        #
        #     feat_fc_source = self.relu(feat_fc_source)
        #     feat_fc_target = self.relu(feat_fc_target)
        #     feat_fc_source = self.dropout_i(feat_fc_source)
        #     feat_fc_target = self.dropout_i(feat_fc_target)
        #
        #     feat_all_source.append(feat_fc_source.view(
        #         (batch_source, num_segments) + feat_fc_source.size()[-1:]))  # reshape ==> 1st dim is the batch size
        #     feat_all_target.append(feat_fc_target.view((batch_target, num_segments) + feat_fc_target.size()[-1:]))
        #
        # if self.add_fc > 2:
        #     feat_fc_source = self.fc_feature_shared_3_source(feat_fc_source)
        #     feat_fc_target = self.fc_feature_shared_3_target(
        #         feat_fc_target) if self.share_params == 'N' else self.fc_feature_shared_3_source(feat_fc_target)
        #
        #     feat_fc_source = self.relu(feat_fc_source)
        #     feat_fc_target = self.relu(feat_fc_target)
        #     feat_fc_source = self.dropout_i(feat_fc_source)
        #     feat_fc_target = self.dropout_i(feat_fc_target)
        #
        #     feat_all_source.append(feat_fc_source.view(
        #         (batch_source, num_segments) + feat_fc_source.size()[-1:]))  # reshape ==> 1st dim is the batch size
        #     feat_all_target.append(feat_fc_target.view((batch_target, num_segments) + feat_fc_target.size()[-1:]))

        # === adversarial branch (frame-level) ===#

        # TODO: only rgb now add audio & flow later
        pred_fc_domain_frame_source = self.domain_classifier_frame(feat_fc_source, beta)
        pred_fc_domain_frame_target = self.domain_classifier_frame(feat_fc_target, beta)

        # pred_fc_domain_frame_source = self.domain_classifier_frame(feat_fc_source, beta)
        # pred_fc_domain_frame_target = self.domain_classifier_frame(feat_fc_target, beta)
        # log_output("pred_fc_domain_frame_source: ", pred_fc_domain_frame_source)
        # log_output("pred_fc_domain_frame_target: ", pred_fc_domain_frame_target)

        pred_domain_all_source.append(
            pred_fc_domain_frame_source.view((batch_source, num_segments) + pred_fc_domain_frame_source.size()[-1:])
        )
        pred_domain_all_target.append(
            pred_fc_domain_frame_target.view((batch_target, num_segments) + pred_fc_domain_frame_target.size()[-1:])
        )

        # if self.use_attn_frame is not None:  # attend the frame-level features only
        #     feat_fc_source = self.get_attn_feat_frame(feat_fc_source, pred_fc_domain_frame_source)
        #     feat_fc_target = self.get_attn_feat_frame(feat_fc_target, pred_fc_domain_frame_target)
        #     log_output("feat_fc_source (after attention): ", feat_fc_source)
        #     log_output("feat_fc_target (after attention): ", feat_fc_target)

        # === source layers (frame-level) ===#

        pred_fc_source = (
            self.classifier_frame_verb(feat_fc_source),
            self.classifier_frame_noun(feat_fc_source),
        )
        pred_fc_target = (
            self.classifier_frame_verb(feat_fc_target),
            self.classifier_frame_noun(feat_fc_target),
        )

        # pred_fc_source = (
        #     self.fc_classifier_source_verb(feat_fc_source),
        #     self.fc_classifier_source_noun(feat_fc_source),
        # )
        # pred_fc_target = (
        #     self.fc_classifier_target_verb(feat_fc_target)
        #     if self.share_params == "N"
        #     else self.fc_classifier_source_verb(feat_fc_target),
        #     self.fc_classifier_target_noun(feat_fc_target)
        #     if self.share_params == "N"
        #     else self.fc_classifier_source_noun(feat_fc_target),
        # )

        # log_output("pred_fc_source: ", pred_fc_source)
        # log_output("pred_fc_target: ", pred_fc_target)
        # if self.baseline_type == 'frame':
        #     feat_all_source.append(pred_fc_source[0].view(
        #         (batch_source, num_segments) + pred_fc_source[0].size()[-1:]))  # reshape ==> 1st dim is the batch size
        #     feat_all_target.append(pred_fc_target[0].view((batch_target, num_segments) + pred_fc_target[0].size()[-1:]))

        # aggregate the frame-based features to video-based features
        if self.frame_aggregation == "avgpool" or self.frame_aggregation == "rnn":
            feat_fc_video_source = self.aggregate_frames(feat_fc_source, num_segments, pred_fc_domain_frame_source)
            feat_fc_video_target = self.aggregate_frames(feat_fc_target, num_segments, pred_fc_domain_frame_target)

            attn_relation_source = feat_fc_video_source[
                :, 0
            ]  # assign random tensors to attention values to avoid runtime error
            attn_relation_target = feat_fc_video_target[
                :, 0
            ]  # assign random tensors to attention values to avoid runtime error

        elif "trn" in self.frame_aggregation:
            feat_fc_video_source = feat_fc_source.view(
                (-1, num_segments) + feat_fc_source.size()[-1:]
            )  # reshape based on the segments (e.g. 640x512 --> 128x5x512)
            feat_fc_video_target = feat_fc_target.view(
                (-1, num_segments) + feat_fc_target.size()[-1:]
            )  # reshape based on the segments (e.g. 640x512 --> 128x5x512)

            feat_fc_video_relation_source = self.TRN(
                feat_fc_video_source
            )  # 128x5x512 --> 128x5x256 (256-dim. relation feature vectors x 5)
            feat_fc_video_relation_target = self.TRN(feat_fc_video_target)
            # log_output("feat_fc_video_relation_source: ", feat_fc_video_relation_source)
            # log_output("feat_fc_video_relation_target: ", feat_fc_video_relation_target)
            # adversarial branch
            pred_fc_domain_video_relation_source = self.domain_classifier_relation(feat_fc_video_relation_source, beta)
            pred_fc_domain_video_relation_target = self.domain_classifier_relation(feat_fc_video_relation_target, beta)
            # log_output("pred_fc_domain_video_relation_source: ", pred_fc_domain_video_relation_source)
            # log_output("pred_fc_domain_video_relation_target: ", pred_fc_domain_video_relation_target)

            # transferable attention
            if self.use_attn is not None:  # get the attention weighting
                feat_fc_video_relation_source, attn_relation_source = self.get_attn_feat_relation(
                    feat_fc_video_relation_source, pred_fc_domain_video_relation_source, num_segments
                )
                feat_fc_video_relation_target, attn_relation_target = self.get_attn_feat_relation(
                    feat_fc_video_relation_target, pred_fc_domain_video_relation_target, num_segments
                )
            else:
                attn_relation_source = feat_fc_video_relation_source[
                    :, :, 0
                ]  # assign random tensors to attention values to avoid runtime error
                attn_relation_target = feat_fc_video_relation_target[
                    :, :, 0
                ]  # assign random tensors to attention values to avoid runtime error

            # sum up relation features (ignore 1-relation)
            feat_fc_video_source = torch.sum(feat_fc_video_relation_source, 1)
            feat_fc_video_target = torch.sum(feat_fc_video_relation_target, 1)
            # log_output("feat_fc_video_source: ", feat_fc_video_source)
            # log_output("feat_fc_video_target: ", feat_fc_video_target)

        elif self.frame_aggregation == "temconv":  # DA operation inside temconv
            feat_fc_video_source = feat_fc_source.view(
                (-1, 1, num_segments) + feat_fc_source.size()[-1:]
            )  # reshape based on the segments
            feat_fc_video_target = feat_fc_target.view(
                (-1, 1, num_segments) + feat_fc_target.size()[-1:]
            )  # reshape based on the segments

            # 1st TCL
            feat_fc_video_source_3_1 = self.tcl_3_1(feat_fc_video_source)
            feat_fc_video_target_3_1 = self.tcl_3_1(feat_fc_video_target)

            if self.use_bn is not None:
                feat_fc_video_source_3_1, feat_fc_video_target_3_1 = self.domainAlign(
                    feat_fc_video_source_3_1,
                    feat_fc_video_target_3_1,
                    is_train,
                    "temconv_1",
                    self.alpha.item(),
                    num_segments,
                    1,
                )

            feat_fc_video_source = self.relu(feat_fc_video_source_3_1)  # 16 x 1 x 5 x 512
            feat_fc_video_target = self.relu(feat_fc_video_target_3_1)  # 16 x 1 x 5 x 512

            feat_fc_video_source = nn.AvgPool2d(kernel_size=(num_segments, 1))(feat_fc_video_source)  # 16 x 4 x 1 x 512
            feat_fc_video_target = nn.AvgPool2d(kernel_size=(num_segments, 1))(feat_fc_video_target)  # 16 x 4 x 1 x 512

            feat_fc_video_source = feat_fc_video_source.squeeze(1).squeeze(1)  # e.g. 16 x 512
            feat_fc_video_target = feat_fc_video_target.squeeze(1).squeeze(1)  # e.g. 16 x 512

        if self.baseline_type == "video":
            feat_all_source.append(feat_fc_video_source.view((batch_source,) + feat_fc_video_source.size()[-1:]))
            feat_all_target.append(feat_fc_video_target.view((batch_target,) + feat_fc_video_target.size()[-1:]))

        # === source layers (video-level) ===#
        feat_fc_video_source = self.dropout_v(feat_fc_video_source)
        feat_fc_video_target = self.dropout_v(feat_fc_video_target)
        # log_output("feat_fc_video_source: ", feat_fc_video_source)
        # log_output("feat_fc_video_target: ", feat_fc_video_target)

        # if reverse:
        #     feat_fc_video_source = GradReverse.apply(feat_fc_video_source, mu)
        #     feat_fc_video_target = GradReverse.apply(feat_fc_video_target, mu)

        # log_output("feat_fc_video_source: ", feat_fc_video_source)
        # log_output("feat_fc_video_target: ", feat_fc_video_target)

        pred_fc_video_source = (
            self.fc_classifier_video_verb_source(feat_fc_video_source),
            self.fc_classifier_video_noun_source(feat_fc_video_source),
        )
        pred_fc_video_target = (
            self.fc_classifier_video_verb_target(feat_fc_video_target)
            if self.share_params == "N"
            else self.fc_classifier_video_verb_source(feat_fc_video_target),
            self.fc_classifier_video_noun_target(feat_fc_video_target)
            if self.share_params == "N"
            else self.fc_classifier_video_noun_source(feat_fc_video_target),
        )

        # log_output("pred_fc_video_source: ", pred_fc_video_source)
        # log_output("pred_fc_video_target: ", pred_fc_video_target)

        if self.baseline_type == "video":  # only store the prediction from classifier 1 (for now)
            feat_all_source.append(pred_fc_video_source[0].view((batch_source,) + pred_fc_video_source[0].size()[-1:]))
            feat_all_target.append(pred_fc_video_target[0].view((batch_target,) + pred_fc_video_target[0].size()[-1:]))
            feat_all_source.append(pred_fc_video_source[1].view((batch_source,) + pred_fc_video_source[1].size()[-1:]))
            feat_all_target.append(pred_fc_video_target[1].view((batch_target,) + pred_fc_video_target[1].size()[-1:]))

        # === adversarial branch (video-level) ===#
        pred_fc_domain_video_source = self.domain_classifier_video(feat_fc_video_source, beta)
        pred_fc_domain_video_target = self.domain_classifier_video(feat_fc_video_target, beta)
        # log_output("pred_fc_domain_video_source: ", pred_fc_domain_video_source)
        # log_output("pred_fc_domain_video_target: ", pred_fc_domain_video_target)

        pred_domain_all_source.append(
            pred_fc_domain_video_source.view((batch_source,) + pred_fc_domain_video_source.size()[-1:])
        )
        pred_domain_all_target.append(
            pred_fc_domain_video_target.view((batch_target,) + pred_fc_domain_video_target.size()[-1:])
        )

        # video relation-based discriminator
        if self.frame_aggregation == "trn-m":
            num_relation = feat_fc_video_relation_source.size()[1]
            pred_domain_all_source.append(
                pred_fc_domain_video_relation_source.view(
                    (batch_source, num_relation) + pred_fc_domain_video_relation_source.size()[-1:]
                )
            )
            pred_domain_all_target.append(
                pred_fc_domain_video_relation_target.view(
                    (batch_target, num_relation) + pred_fc_domain_video_relation_target.size()[-1:]
                )
            )
        else:
            pred_domain_all_source.append(
                pred_fc_domain_video_source
            )  # if not trn-m, add dummy tensors for relation features
            pred_domain_all_target.append(pred_fc_domain_video_target)

        # === final output ===#
        # select output from frame or video prediction
        output_source = self.final_output(pred_fc_source, pred_fc_video_source, num_segments)
        output_target = self.final_output(pred_fc_target, pred_fc_video_target, num_segments)

        output_source_2 = output_source
        output_target_2 = output_target

        # if self.ens_DA == 'MCD':
        #     pred_fc_video_source_2 = self.fc_classifier_video_source_2(feat_fc_video_source)
        #     pred_fc_video_target_2 = self.fc_classifier_video_target_2(
        #         feat_fc_video_target) if self.share_params == 'N' else self.fc_classifier_video_source_2(
        #         feat_fc_video_target)
        #     output_source_2 = self.final_output(pred_fc_source, pred_fc_video_source_2, num_segments)
        #     output_target_2 = self.final_output(pred_fc_target, pred_fc_video_target_2, num_segments)

        return (
            attn_relation_source,
            output_source,
            output_source_2,
            pred_domain_all_source[::-1],
            feat_all_source[::-1],
            attn_relation_target,
            output_target,
            output_target_2,
            pred_domain_all_target[::-1],
            feat_all_target[::-1],
        )
        # reverse the order of feature list due to some multi-gpu issues

    def get_attn_feat_frame(self, feat_fc, pred_domain):  # not used for now
        if self.use_attn == "TransAttn":
            weights_attn = self.get_trans_attn(pred_domain)
        elif self.use_attn == "general":
            weights_attn = self.get_general_attn(feat_fc)

        weights_attn = weights_attn.view(-1, 1).repeat(
            1, feat_fc.size()[-1]
        )  # reshape & repeat weights (e.g. 16 x 512)
        feat_fc_attn = (weights_attn + 1) * feat_fc

        return feat_fc_attn

    def get_attn_feat_relation(self, feat_fc, pred_domain, num_segments):
        if self.use_attn == "TransAttn":
            weights_attn = self.get_trans_attn(pred_domain)
        elif self.use_attn == "general":
            weights_attn = self.get_general_attn(feat_fc)

        weights_attn = weights_attn.view(-1, num_segments - 1, 1).repeat(
            1, 1, feat_fc.size()[-1]
        )  # reshape & repeat weights (e.g. 16 x 4 x 256)
        feat_fc_attn = (weights_attn + 1) * feat_fc

        return feat_fc_attn, weights_attn[:, :, 0]

    def get_trans_attn(self, pred_domain):
        softmax = nn.Softmax(dim=1)
        logsoftmax = nn.LogSoftmax(dim=1)
        entropy = torch.sum(-softmax(pred_domain) * logsoftmax(pred_domain), 1)
        weights = 1 - entropy

        return weights

    def get_parameters_watch_list(self):
        """Update this list for parameters to watch while training (ie log with MLFlow)"""

        return {
            "alpha": self.alpha,
            "beta": self.beta[0],
            "mu": self.mu,
            "last_epoch": self.current_epoch,
        }

    def partialBN(self, enable):
        self._enable_pbn = enable

    def training_step(self, batch, batch_nb):
        """Automatically called by lightning while training a single batch

        Args:
            batch: an item of the dataloader(s) passed with the trainer
            batch_nb: the batch index (which batch is currently being trained)
        Returns:
            The loss(es) calculated after performing an optimiser step
        """

        self._update_batch_epoch_factors(batch_nb)

        loss, task_loss, adv_loss, log_metrics = self.compute_loss(batch, split_name="T")

        log_metrics = get_aggregated_metrics_from_dict(log_metrics)
        log_metrics.update(get_metrics_from_parameter_dict(self.get_parameters_watch_list(), loss.device))
        log_metrics["T_total_loss"] = loss
        log_metrics["T_adv_loss"] = adv_loss
        log_metrics["T_task_loss"] = task_loss

        for key in log_metrics:
            self.log(key, log_metrics[key])

        return {"loss": loss}

    # def validation_step(self, batch, batch_idx):
    #     """Automatically called by lightning while validating a single batch
    #
    #     Args:
    #         batch: an item of the dataloader(s) passed with the trainer
    #         batch_idx: the batch index (which batch is currently being validated)
    #     Returns:
    #         The loss(es) calculated
    #     """
    #
    #     # (val_data, val_label, _) = batch
    #     (val_data, val_label) = batch
    #     i = batch_idx
    #
    #     val_size_ori = val_data.size()  # original shape
    #     val_size_ori = val_data.shape  # original shape
    #     batch_val_ori = val_size_ori[0]
    #
    #     # add dummy tensors to keep the same batch size for each epoch (for the last epoch)
    #     if batch_val_ori < self.batch_size[0]:
    #         val_data_dummy = torch.zeros(self.batch_size[0] - batch_val_ori, val_size_ori[1], val_size_ori[2]).type_as(
    #             val_data
    #         )
    #         val_data = torch.cat((val_data, val_data_dummy))
    #
    #     # add dummy tensors to make sure batch size can be divided by gpu #
    #     gpu_count = 1
    #     if val_data.size(0) % gpu_count != 0:
    #         val_data_dummy = torch.zeros(
    #             gpu_count - val_data.size(0) % gpu_count, val_data.size(1), val_data.size(2)
    #         ).type_as(val_data)
    #         val_data = torch.cat((val_data, val_data_dummy))
    #
    #     val_label_verb = val_label[0]
    #     val_label_noun = val_label[1]
    #     with torch.no_grad():
    #
    #         if self.baseline_type == "frame":
    #             val_label_verb_frame = (
    #                 val_label_verb.unsqueeze(1).repeat(1, self.val_segments).view(-1)
    #             )  # expand the size for all the frames
    #             val_label_noun_frame = (
    #                 val_label_noun.unsqueeze(1).repeat(1, self.val_segments).view(-1)
    #             )  # expand the size for all the frames
    #
    #         # compute output
    #         _, _, _, _, _, attn_val, out_val, out_val_2, pred_domain_val, feat_val = self.forward(
    #             val_data, val_data, self.beta, self.mu, is_train=False, reverse=False
    #         )
    #
    #         # ignore dummy tensors
    #         attn_val, out_val, out_val_2, pred_domain_val, feat_val = removeDummy(
    #             attn_val, out_val, out_val_2, pred_domain_val, feat_val, batch_val_ori
    #         )
    #
    #         # measure accuracy and record loss
    #         label_verb = val_label_verb_frame if self.baseline_type == "frame" else val_label_verb
    #         label_noun = val_label_noun_frame if self.baseline_type == "frame" else val_label_noun
    #
    #         # store the embedding
    #         # if self.tensorboard:
    #         # 	self.feat_val_display = feat_val[1] if self.current_epoch == 0 else torch.cat((self.feat_val_display, feat_val[1]), 0)
    #         # 	self.label_val_verb_display = label_verb if self.current_epoch == 0 else torch.cat((self.label_val_verb_display, label_verb), 0)
    #         # 	self.label_val_noun_display = label_noun if self.current_epoch == 0 else torch.cat((self.label_val_noun_display, label_noun), 0)
    #
    #         pred_verb = out_val[0]
    #         pred_noun = out_val[1]
    #
    #         if self.baseline_type == "tsn":
    #             pred_verb = pred_verb.view(val_label.size(0), -1, self.dict_n_class).mean(
    #                 dim=1
    #             )  # average all the segments (needed when num_segments != val_segments)
    #             pred_noun = pred_noun.view(val_label.size(0), -1, self.dict_n_class).mean(
    #                 dim=1
    #             )  # average all the segments (needed when num_segments != val_segments)
    #
    #         loss_verb = self.criterion(pred_verb, label_verb)
    #         loss_noun = self.criterion(pred_noun, label_noun)
    #
    #         loss = 0.5 * (loss_verb + loss_noun)
    #
    #         prec1_verb, prec5_verb = self.accuracy(pred_verb.data, label_verb, topk=(1, 5))
    #         prec1_noun, prec5_noun = self.accuracy(pred_noun.data, label_noun, topk=(1, 5))
    #         prec1_action, prec5_action = self.multitask_accuracy(
    #             (pred_verb.data, pred_noun.data), (label_verb, label_noun), topk=(1, 5)
    #         )
    #
    #     # measure elapsed time
    #     batch_time = time.time() - self.end_val
    #     self.end_val = time.time()
    #
    #     # ======= return dictionary and loggings ======#
    #
    #     result_dict = {
    #         "batch_time": batch_time,
    #         "loss": loss.item(),
    #         "top1_verb": prec1_verb.item(),
    #         "top5_verb": prec5_verb.item(),
    #         "top1_noun": prec1_noun.item(),
    #         "top5_noun": prec5_noun.item(),
    #         "top1_action": prec1_action,
    #         "top5_action": prec5_action,
    #     }
    #
    #     self.log("Prec@1 Verb", result_dict["top1_verb"], prog_bar=True)
    #     self.log("Prec@1 Noun", result_dict["top1_noun"], prog_bar=True)
    #     self.log("Prec@1 Action", result_dict["top1_action"], prog_bar=True)
    #     self.log("Prec@5 Verb", result_dict["top5_verb"], prog_bar=True)
    #     self.log("Prec@5 Noun", result_dict["top5_noun"], prog_bar=True)
    #     self.log("Prec@5 Action", result_dict["top5_action"], prog_bar=True)
    #     self.log("Loss total", result_dict["loss"], prog_bar=True)
    #
    #     return result_dict

    def validation_step(self, batch, batch_nb):
        loss, task_loss, adv_loss, log_metrics = self.compute_loss(batch, split_name="V")

        log_metrics = get_aggregated_metrics_from_dict(log_metrics)
        log_metrics.update(get_metrics_from_parameter_dict(self.get_parameters_watch_list(), loss.device))
        log_metrics["V_loss"] = loss
        log_metrics["V_adv_loss"] = adv_loss
        log_metrics["V_task_loss"] = task_loss

        for key in log_metrics:
            self.log(key, log_metrics[key])

        return log_metrics

    def validation_epoch_end(self, validation_step_outputs):
        """Automatically called by lightning after validation ends for an epoch
        Args:
            validation_step_outputs: list of values returned by the validation_step after each batch
        """

        self.end_val = time.time()
        # evaluate on validation set

        if self.labels_available:
            self.losses_val = 0
            self.prec1_val = 0
            self.prec1_verb_val = 0
            self.prec1_noun_val = 0
            self.prec5_val = 0
            self.prec5_verb_val = 0
            self.prec5_noun_val = 0

            count = 0
            for dict in validation_step_outputs:
                count += 1
                self.losses_val += dict["loss"]
                self.prec1_val += dict["top1_action"]
                self.prec1_verb_val += dict["top1_verb"]
                self.prec1_noun_val += dict["top1_noun"]
                self.prec5_val += dict["top5_action"]
                self.prec5_verb_val += dict["top5_verb"]
                self.prec5_noun_val += dict["top5_noun"]

            if not (count == 0):
                self.losses_val /= count
                self.prec1_val /= count
                self.prec1_verb_val /= count
                self.prec1_noun_val /= count
                self.prec5_val /= count
                self.prec5_verb_val /= count
                self.prec5_noun_val /= count

            # remember best prec@1 and save checkpoint
            if self.train_metric == "all":
                prec1 = self.prec1_val
            elif self.train_metric == "noun":
                prec1 = self.prec1_noun_val
            elif self.train_metric == "verb":
                prec1 = self.prec1_verb_val
            else:
                raise Exception("invalid metric to train")

            # is_best = prec1 > self.best_prec1
            # if is_best:
            #     line_update = " ==> updating the best accuracy" if is_best else ""
            #     line_best = "Best score {} vs current score {}".format(self.best_prec1, prec1) + line_update
            #     log_info(line_best)
            # val_short_file.write('%.3f\n' % prec1)

            self.best_prec1 = max(prec1, self.best_prec1)

    def test_step(self, batch, batch_idx):
        """Automatically called by lightning while testing/infering on a batch

        Args:
            batch: an item of the dataloader(s) passed with the trainer
            batch_idx: the batch index (which batch is currently being evaulated)
        Returns:
            The loss(es) calculated
        """

        # return self.validation_step(batch, batch_idx)
        loss, task_loss, adv_loss, log_metrics = self.compute_loss(batch, split_name="Te")

        log_metrics = get_aggregated_metrics_from_dict(log_metrics)
        log_metrics.update(get_metrics_from_parameter_dict(self.get_parameters_watch_list(), loss.device))
        log_metrics["Te_loss"] = loss
        return log_metrics

    def add_dummy_data(self, x_rgb, x_flow, x_audio, batch_size):
        if self.rgb:
            current_size = x_rgb.size()
            data_dummy = torch.zeros(batch_size - current_size[0], current_size[1], current_size[2])
            data_dummy = data_dummy.type_as(x_rgb)
            x_rgb = torch.cat((x_rgb, data_dummy))
        if self.flow:
            current_size = x_flow.size()
            data_dummy = torch.zeros(batch_size - current_size[0], current_size[1], current_size[2])
            data_dummy = data_dummy.type_as(x_flow)
            x_flow = torch.cat((x_flow, data_dummy))
        if self.audio:
            current_size = x_audio.size()
            data_dummy = torch.zeros(batch_size - current_size[0], current_size[1], current_size[2])
            data_dummy = data_dummy.type_as(x_audio)
            x_audio = torch.cat((x_audio, data_dummy))
        return x_rgb, x_flow, x_audio

    def remove_dummy(self, y_hat, d_hat_rgb, d_hat_flow, d_hat_audio, d_hat_0_1, batch_size):
        y_hat[0] = y_hat[0][:batch_size]
        y_hat[1] = y_hat[1][:batch_size]
        if self.rgb:
            d_hat_rgb = d_hat_rgb[:batch_size]
        if self.flow:
            d_hat_flow = d_hat_flow[:batch_size]
        if self.audio:
            d_hat_audio = d_hat_audio[:batch_size]
        d_hat_0_1 = [
            [d[0][:batch_size], d[1][:batch_size]] if d is not None and d[0] is not None else [None, None]
            for d in d_hat_0_1
        ]
        return y_hat, d_hat_rgb, d_hat_flow, d_hat_audio, d_hat_0_1

    def removeDummy(self, attn, out_1, out_2, pred_domain, feat, batch_size):
        attn = attn[:batch_size]
        if isinstance(out_1, (list, tuple)):
            out_1 = (out_1[0][:batch_size], out_1[1][:batch_size])
        else:
            out_1 = out_1[:batch_size]
        out_2 = out_2[:batch_size]
        pred_domain = [pred[:batch_size] for pred in pred_domain]
        feat = [f[:batch_size] for f in feat]

        return attn, out_1, out_2, pred_domain, feat<|MERGE_RESOLUTION|>--- conflicted
+++ resolved
@@ -23,14 +23,9 @@
 from kale.pipeline.domain_adapter import (
     BaseAdaptTrainer,
     BaseMMDLike,
-<<<<<<< HEAD
     CDANTrainer,
     DANNTrainer,
-=======
-    CDANtrainer,
-    DANNtrainer,
     get_aggregated_metrics,
->>>>>>> ca8bd13d
     get_aggregated_metrics_from_dict,
     get_metrics_from_parameter_dict,
     GradReverse,
@@ -42,13 +37,9 @@
 # from kale.utils.logger import save_results_to_json
 
 
-<<<<<<< HEAD
-def create_mmd_based_video(method: Method, dataset, image_modality, feature_extractor, task_classifier, **train_params):
-=======
 def create_mmd_based_video(
     method: Method, dataset, image_modality, feature_extractor, task_classifier, input_type, class_type, **train_params
 ):
->>>>>>> ca8bd13d
     """MMD-based deep learning methods for domain adaptation on video data: DAN and JAN"""
     if not method.is_mmd_method():
         raise ValueError(f"Unsupported MMD method: {method}")
@@ -79,9 +70,6 @@
 
 
 def create_dann_like_video(
-<<<<<<< HEAD
-    method: Method, dataset, image_modality, feature_extractor, task_classifier, critic, **train_params
-=======
     method: Method,
     dataset,
     image_modality,
@@ -91,7 +79,6 @@
     input_type,
     class_type,
     **train_params,
->>>>>>> ca8bd13d
 ):
     """DANN-based deep learning methods for domain adaptation on video data: DANN, CDAN, CDAN+E"""
 
@@ -103,11 +90,7 @@
     #     )
 
     if method.is_dann_method():
-<<<<<<< HEAD
         alpha = 0.0 if method is Method.Source else 1.0
-=======
-        alpha = 0 if method is Method.Source else 1
->>>>>>> ca8bd13d
         return DANNTrainerVideo(
             alpha=alpha,
             image_modality=image_modality,
@@ -161,11 +144,6 @@
         raise ValueError(f"Unsupported method: {method}")
 
 
-<<<<<<< HEAD
-class BaseMMDLikeVideo(BaseMMDLike):
-    """Common API for MME-based domain adaptation on video data: DAN, JAN"""
-
-=======
 class BaseAdaptTrainerVideo(BaseAdaptTrainer):
     def train_dataloader(self):
         dataloader, target_batch_size = self._dataset.get_domain_loaders(split="train", batch_size=self._batch_size)
@@ -409,7 +387,6 @@
 
 
 class BaseMMDLikeVideo(BaseAdaptTrainerVideo, BaseMMDLike):
->>>>>>> ca8bd13d
     def __init__(
         self,
         dataset,
@@ -578,11 +555,7 @@
         return losses.compute_mmd_loss(joint_kernels, batch_size)
 
 
-<<<<<<< HEAD
-class DANNTrainerVideo(DANNTrainer):
-=======
 class DANNTrainerVideo(BaseAdaptTrainerVideo, DANNtrainer):
->>>>>>> ca8bd13d
     """This is an implementation of DANN for video data."""
 
     def __init__(
@@ -751,7 +724,6 @@
 
         return task_loss, adv_loss, log_metrics
 
-<<<<<<< HEAD
     def training_step(self, batch, batch_nb):
         self._update_batch_epoch_factors(batch_nb)
 
@@ -774,10 +746,6 @@
 
 
 class CDANTrainerVideo(CDANTrainer):
-=======
-
-class CDANTrainerVideo(BaseAdaptTrainerVideo, CDANtrainer):
->>>>>>> ca8bd13d
     """This is an implementation of CDAN for video data."""
 
     def __init__(
@@ -820,23 +788,16 @@
                 x_flow = self.flow_feat(x["flow"])
                 x_flow = x_flow.view(x_flow.size(0), -1)
                 reverse_feature_flow = GradReverse.apply(x_flow, self.alpha)
-<<<<<<< HEAD
-=======
             if self.audio:
                 x_audio = self.audio_feat(x["audio"])
                 x_audio = x_audio.view(x_audio.size(0), -1)
                 reverse_feature_audio = GradReverse.apply(x_audio, self.alpha)
 
             x = self.concatenate_feature(x_rgb, x_flow, x_audio)
->>>>>>> ca8bd13d
 
             class_output = self.classifier(x)
-<<<<<<< HEAD
-            softmax_output = torch.nn.Softmax(dim=1)(class_output)
-=======
             # # Only use verb class to get softmax_output
             softmax_output = torch.nn.Softmax(dim=1)(class_output[0])
->>>>>>> ca8bd13d
             reverse_out = GradReverse.apply(softmax_output, self.alpha)
 
             if self.rgb:
@@ -990,11 +951,7 @@
         return task_loss, adv_loss, log_metrics
 
 
-<<<<<<< HEAD
-class WDGRLTrainerVideo(WDGRLTrainer):
-=======
 class WDGRLTrainerVideo(BaseAdaptTrainerVideo, WDGRLtrainer):
->>>>>>> ca8bd13d
     """This is an implementation of WDGRL for video data."""
 
     def __init__(
