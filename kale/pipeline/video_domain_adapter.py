--- conflicted
+++ resolved
@@ -113,8 +113,6 @@
 
 class BaseAdaptTrainerVideo(BaseAdaptTrainer):
     """Base class for all domain adaptation architectures on videos. Inherited from BaseAdaptTrainer."""
-<<<<<<< HEAD
-=======
 
     def train_dataloader(self):
         dataloader, target_batch_size = self._dataset.get_domain_loaders(split="train", batch_size=self._batch_size)
@@ -351,107 +349,7 @@
 
 class BaseMMDLikeVideo(BaseAdaptTrainerVideo, BaseMMDLike):
     """Common API for MME-based domain adaptation on video data: DAN, JAN"""
->>>>>>> 67719855
-
-    def train_dataloader(self):
-        dataloader = self._dataset.get_domain_loaders(split="train", batch_size=self._batch_size)
-        self._nb_training_batches = len(dataloader)
-        return dataloader
-
-    def val_dataloader(self):
-        dataloader = self._dataset.get_domain_loaders(split="valid", batch_size=self._batch_size)
-        return dataloader
-
-    def test_dataloader(self):
-        dataloader = self._dataset.get_domain_loaders(split="test", batch_size=self._batch_size)
-        # dataloader, target_batch_size = self._dataset.get_domain_loaders(split="test", batch_size=500)
-        return dataloader
-
-    def training_step(self, batch, batch_nb):
-        # print("tr src{} tgt{}".format(len(batch[0][2]), len(batch[1][2])))
-
-        self._update_batch_epoch_factors(batch_nb)
-
-        task_loss, adv_loss, log_metrics = self.compute_loss(batch, split_name="train")
-        if self.current_epoch < self._init_epochs:
-            loss = task_loss
-        else:
-            # loss = task_loss
-            loss = task_loss + self.lamb_da * adv_loss
-
-        log_metrics = get_aggregated_metrics_from_dict(log_metrics)
-        log_metrics.update(get_metrics_from_parameter_dict(self.get_parameters_watch_list(), loss.device))
-        log_metrics["train_total_loss"] = loss
-        log_metrics["train_adv_loss"] = adv_loss
-        log_metrics["train_task_loss"] = task_loss
-
-        for key in log_metrics:
-            self.log(key, log_metrics[key])
-        return {"loss": loss}
-
-    def create_metrics_log(self, split_name):
-        metrics_to_log = (
-            "{}_loss".format(split_name),
-            "{}_task_loss".format(split_name),
-            "{}_adv_loss".format(split_name),
-            "{}_source_acc".format(split_name),
-            "{}_source_top1_acc".format(split_name),
-            "{}_source_top3_acc".format(split_name),
-            "{}_target_acc".format(split_name),
-            "{}_target_top1_acc".format(split_name),
-            "{}_target_top3_acc".format(split_name),
-            "{}_source_domain_acc".format(split_name),
-            "{}_target_domain_acc".format(split_name),
-            "{}_domain_acc".format(split_name),
-        )
-        if self.method.is_mmd_method():
-            metrics_to_log = metrics_to_log[:-3] + ("{}_mmd".format(split_name),)
-        if split_name == "test":
-            metrics_to_log = metrics_to_log[:1] + metrics_to_log[4:]
-        return metrics_to_log
-
-    def validation_epoch_end(self, outputs):
-        metrics_to_log = self.create_metrics_log("val")
-        return self._validation_epoch_end(outputs, metrics_to_log)
-
-    def test_epoch_end(self, outputs):
-        metrics_at_test = self.create_metrics_log("test")
-
-        # Uncomment to save output to json file for EPIC UDA 2021 challenge.(3/3)
-        # save_results_to_json(
-        #     self.y_hat, self.y_t_hat, self.s_id, self.tu_id, self.y_hat_noun, self.y_t_hat_noun, self.verb, self.noun
-        # )
-        log_dict = get_aggregated_metrics(metrics_at_test, outputs)
-
-        for key in log_dict:
-            self.log(key, log_dict[key], prog_bar=True)
-
-    def get_loss_log_metrics(self, split_name, y_hat, y_t_hat, y_s, y_tu, dok):
-        """Get the loss, top-k accuracy and metrics for a given split."""
-
-        loss_cls, ok_src = losses.cross_entropy_logits(y_hat, y_s)
-        _, ok_tgt = losses.cross_entropy_logits(y_t_hat, y_tu)
-        prec1_src, prec3_src = losses.topk_accuracy(y_hat, y_s, topk=(1, 3))
-        prec1_tgt, prec3_tgt = losses.topk_accuracy(y_t_hat, y_tu, topk=(1, 3))
-        task_loss = loss_cls
-
-        log_metrics = {
-            f"{split_name}_source_acc": ok_src,
-            f"{split_name}_target_acc": ok_tgt,
-            f"{split_name}_source_top1_acc": prec1_src,
-            f"{split_name}_source_top3_acc": prec3_src,
-            f"{split_name}_target_top1_acc": prec1_tgt,
-            f"{split_name}_target_top3_acc": prec3_tgt,
-        }
-        if self.method.is_mmd_method():
-            log_metrics.update({f"{split_name}_mmd": dok})
-        else:
-            log_metrics.update({f"{split_name}_domain_acc": dok})
-
-        return task_loss, log_metrics
-
-
-class BaseMMDLikeVideo(BaseAdaptTrainerVideo, BaseMMDLike):
+
     def __init__(
         self,
         dataset,
@@ -560,11 +458,7 @@
         # print('equal: {}/{}'.format(torch.all(torch.eq(y_s, y_s_flow)), torch.all(torch.eq(y_tu, y_tu_flow))))
 
         task_loss, log_metrics = self.get_loss_log_metrics(split_name, y_hat, y_t_hat, y_s, y_tu, mmd)
-<<<<<<< HEAD
-
-=======
         # log_metrics.update({f"{split_name}_source_domain_acc": mmd, f"{split_name}_target_domain_acc": mmd})
->>>>>>> 67719855
         return task_loss, mmd, log_metrics
 
 
@@ -746,35 +640,6 @@
                     dok_src = dok_src_rgb
                     dok_tgt = dok_tgt_rgb
         else:
-<<<<<<< HEAD
-            if self.rgb:  # For rgb input
-                d_hat = d_hat_rgb
-                d_t_hat = d_t_hat_rgb
-            else:  # For flow input
-                d_hat = d_hat_flow
-                d_t_hat = d_t_hat_flow
-
-            # ok is abbreviation for (all) correct, dok refers to domain correct
-            loss_dmn_src, dok_src = losses.cross_entropy_logits(d_hat, torch.zeros(batch_size))
-            loss_dmn_tgt, dok_tgt = losses.cross_entropy_logits(d_t_hat, torch.ones(batch_size))
-            dok = torch.cat((dok_src, dok_tgt))
-
-        # loss_cls, ok_src = losses.cross_entropy_logits(y_hat, y_s)
-        # _, ok_tgt = losses.cross_entropy_logits(y_t_hat, y_tu)
-        # adv_loss = loss_dmn_src + loss_dmn_tgt  # adv_loss = src + tgt
-        # task_loss = loss_cls
-        #
-        # log_metrics = {
-        #     f"{split_name}_source_acc": ok_src,
-        #     f"{split_name}_target_acc": ok_tgt,
-        #     f"{split_name}_domain_acc": dok,
-        #     f"{split_name}_source_domain_acc": dok_src,
-        #     f"{split_name}_target_domain_acc": dok_tgt,
-        # }
-        task_loss, log_metrics = self.get_loss_log_metrics(split_name, y_hat, y_t_hat, y_s, y_tu, dok)
-        adv_loss = loss_dmn_src + loss_dmn_tgt  # adv_loss = src + tgt
-        log_metrics.update({f"{split_name}_source_domain_acc": dok_src, f"{split_name}_target_domain_acc": dok_tgt})
-=======
             if self.flow:
                 if self.audio:  # For flow+audio input
                     loss_dmn_src = loss_dmn_src_flow + loss_dmn_src_audio
@@ -807,7 +672,6 @@
         #     self.y_t_hat_noun.extend(y_t_hat[1].tolist())
         #     self.s_id.extend(s_id)
         #     self.tu_id.extend(tu_id)
->>>>>>> 67719855
 
         return task_loss, adv_loss, log_metrics
 
@@ -989,31 +853,6 @@
                     dok_src = dok_src_rgb
                     dok_tgt = dok_tgt_rgb
         else:
-<<<<<<< HEAD
-            if self.rgb:  # For rgb input
-                d_hat = d_hat_rgb
-                d_t_hat = d_t_hat_rgb
-            else:  # For flow input
-                d_hat = d_hat_flow
-                d_t_hat = d_t_hat_flow
-
-            loss_dmn_src, dok_src = losses.cross_entropy_logits(d_hat, torch.zeros(batch_size))
-            loss_dmn_tgt, dok_tgt = losses.cross_entropy_logits(d_t_hat, torch.ones(batch_size))
-            dok = torch.cat((dok_src, dok_tgt))
-
-        # loss_cls, ok_src = losses.cross_entropy_logits(y_hat, y_s)
-        # _, ok_tgt = losses.cross_entropy_logits(y_t_hat, y_tu)
-        # adv_loss = loss_dmn_src + loss_dmn_tgt  # adv_loss = src + tgt
-        # task_loss = loss_cls
-        #
-        # log_metrics = {
-        #     f"{split_name}_source_acc": ok_src,
-        #     f"{split_name}_target_acc": ok_tgt,
-        #     f"{split_name}_domain_acc": dok,
-        #     f"{split_name}_source_domain_acc": dok_src,
-        #     f"{split_name}_target_domain_acc": dok_tgt,
-        # }
-=======
             if self.flow:
                 if self.audio:  # For flow+audio input
                     loss_dmn_src = loss_dmn_src_flow + loss_dmn_src_audio
@@ -1034,7 +873,6 @@
                 dok_src = dok_src_audio
                 dok_tgt = dok_tgt_audio
 
->>>>>>> 67719855
         task_loss, log_metrics = self.get_loss_log_metrics(split_name, y_hat, y_t_hat, y_s, y_tu, dok)
         adv_loss = loss_dmn_src + loss_dmn_tgt  # adv_loss = src + tgt
         log_metrics.update({f"{split_name}_source_domain_acc": dok_src, f"{split_name}_target_domain_acc": dok_tgt})
@@ -1171,35 +1009,6 @@
                     wasserstein_distance = d_hat.mean() - (1 + self._beta_ratio) * d_t_hat.mean()
                     dok = torch.cat((dok_src, dok_tgt))
         else:
-<<<<<<< HEAD
-            if self.rgb:  # For rgb input
-                d_hat = d_hat_rgb
-                d_t_hat = d_t_hat_rgb
-                dok_src = dok_src_rgb
-                dok_tgt = dok_tgt_rgb
-            else:  # For flow input
-                d_hat = d_hat_flow
-                d_t_hat = d_t_hat_flow
-                dok_src = dok_src_flow
-                dok_tgt = dok_tgt_flow
-
-            wasserstein_distance = d_hat.mean() - (1 + self._beta_ratio) * d_t_hat.mean()
-            dok = torch.cat((dok_src, dok_tgt))
-
-        # loss_cls, ok_src = losses.cross_entropy_logits(y_hat, y_s)
-        # _, ok_tgt = losses.cross_entropy_logits(y_t_hat, y_tu)
-        # adv_loss = wasserstein_distance
-        # task_loss = loss_cls
-        #
-        # log_metrics = {
-        #     f"{split_name}_source_acc": ok_src,
-        #     f"{split_name}_target_acc": ok_tgt,
-        #     f"{split_name}_domain_acc": dok,
-        #     f"{split_name}_source_domain_acc": dok_src,
-        #     f"{split_name}_target_domain_acc": dok_tgt,
-        #     f"{split_name}_wasserstein_dist": wasserstein_distance,
-        # }
-=======
             if self.flow:
                 if self.audio:  # For flow+audio input
                     dok = torch.cat((dok_src_audio, dok_src_flow, dok_tgt_audio, dok_tgt_flow))
@@ -1223,7 +1032,6 @@
                 wasserstein_distance = d_hat.mean() - (1 + self._beta_ratio) * d_t_hat.mean()
                 dok = torch.cat((dok_src, dok_tgt))
 
->>>>>>> 67719855
         task_loss, log_metrics = self.get_loss_log_metrics(split_name, y_hat, y_t_hat, y_s, y_tu, dok)
         adv_loss = wasserstein_distance
         log_metrics.update({f"{split_name}_source_domain_acc": dok_src, f"{split_name}_target_domain_acc": dok_tgt})
