--- conflicted
+++ resolved
@@ -17,15 +17,9 @@
     "tests",
 ]
 known_third_party = [
-<<<<<<< HEAD
-    "matplotlib",
-    "numpy==1.26.4",
-    "setuptools==59.5.0",
-=======
     "matplotlib<=3.10.0",  # matplotlib 3.10.1 will cause "Building wheel for matplotlib (setup.py): finished with status 'error'" for tests
     "numpy",
     "setuptools==74.1.0",
->>>>>>> 15e48ca0
     "sphinx_rtd_theme",
     "torch",
 ]
