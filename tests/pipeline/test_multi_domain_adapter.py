import matplotlib.figure
import pytest
import torch
from sklearn.metrics import accuracy_score
from torch.nn.functional import one_hot

from kale.embed.image_cnn import ResNet18Feature
from kale.interpret.visualize import distplot_1d
from kale.loaddata.image_access import ImageAccess
from kale.loaddata.multi_domain import MultiDomainAdapDataset
from kale.pipeline.multi_domain_adapter import CoIRLS, create_ms_adapt_trainer
from kale.predict.class_domain_nets import ClassNetSmallImage
from tests.helpers.pipe_test_helper import ModelTestHelper


@pytest.fixture(scope="module")
def testing_cfg(download_path):
    config_params = {
        "train_params": {
            "adapt_lambda": True,
            "adapt_lr": True,
            "lambda_init": 1,
            "nb_adapt_epochs": 2,
            "nb_init_epochs": 1,
            "init_lr": 0.001,
            "batch_size": 60,
            "optimizer": {"type": "SGD", "optim_params": {"momentum": 0.9, "weight_decay": 0.0005, "nesterov": True}},
        }
    }
    yield config_params


@pytest.fixture(scope="module")
def office_caltech_access(office_path):
    return ImageAccess.get_multi_domain_images("OFFICE_CALTECH", office_path, download=True, return_domain_label=True)


MSDA_METHODS = ["MFSAN", "M3SDA", "DIN"]


@pytest.mark.parametrize("method", MSDA_METHODS)
@pytest.mark.parametrize("input_dimension", [1, 2])
def test_multi_source(method, input_dimension, office_caltech_access, testing_cfg):
    if method != "MFSAN" and input_dimension == 2:
        pytest.skip()
    dataset = MultiDomainAdapDataset(office_caltech_access)
    feature_network = ResNet18Feature()
    # setup classifier
    classifier_network = ClassNetSmallImage
    train_params = testing_cfg["train_params"].copy()
    if method == "MFSAN":
        train_params["input_dimension"] = input_dimension
        if input_dimension == 2:
            feature_network = torch.nn.Sequential(*(list(feature_network.children())[:-1]))

    model = create_ms_adapt_trainer(
        method=method,
        dataset=dataset,
        feature_extractor=feature_network,
        task_classifier=classifier_network,
        n_classes=10,
        target_domain="amazon",
        **train_params,
    )
    kwargs = {"limit_train_batches": 0.1, "limit_val_batches": 0.3, "limit_test_batches": 0.2}
    ModelTestHelper.test_model(model, train_params, **kwargs)


@pytest.mark.parametrize("kernel", ["linear", "rbf"])
def test_coirls(kernel, office_caltech_access):
    dataset = MultiDomainAdapDataset(office_caltech_access)
    dataset.prepare_data_loaders()
    dataloader = dataset.get_domain_loaders(split="train", batch_size=100)
    feature_network = ResNet18Feature()
    x, y, z = next(iter(dataloader))
    tgt_idx = torch.where(z == 0)
    src_idx = torch.where(z != 0)

    x_feat = feature_network(x)
    z_one_hot = one_hot(z)
    clf = CoIRLS(kernel=kernel, alpha=1.0)

    x_train = torch.cat((x_feat[src_idx], x_feat[tgt_idx]))
    y_train = y[src_idx]
    z_train = torch.cat((z_one_hot[src_idx], z_one_hot[tgt_idx]))
    clf.fit(x_train, y_train, z_train)
    y_pred = clf.predict(x_feat[tgt_idx])

    acc = accuracy_score(y[tgt_idx], y_pred)

    assert 0 <= acc <= 1

    if kernel == "linear":
        scores = [clf.decision_function(x_feat[src_idx])[:, 0], clf.decision_function(x_feat[tgt_idx])[:, 0]]
        domain_labels = ["source", "target"]
        title = "Decision score distribution"
        title_kwargs = {"fontsize": 14, "fontweight": "bold"}
        hist_kwargs = {"alpha": 0.7}
<<<<<<< HEAD
        fig = plot_distro1d(
=======
        fig = distplot_1d(
>>>>>>> 7f03398a
            scores,
            labels=domain_labels,
            xlabel="Decision Scores",
            ylabel="Count",
            title=title,
            title_kwargs=title_kwargs,
            hist_kwargs=hist_kwargs,
        )
        assert type(fig) == matplotlib.figure.Figure<|MERGE_RESOLUTION|>--- conflicted
+++ resolved
@@ -96,11 +96,7 @@
         title = "Decision score distribution"
         title_kwargs = {"fontsize": 14, "fontweight": "bold"}
         hist_kwargs = {"alpha": 0.7}
-<<<<<<< HEAD
-        fig = plot_distro1d(
-=======
         fig = distplot_1d(
->>>>>>> 7f03398a
             scores,
             labels=domain_labels,
             xlabel="Decision Scores",
