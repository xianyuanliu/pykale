--- conflicted
+++ resolved
@@ -550,33 +550,9 @@
             if is_array or isinstance(orig_value, Number):
                 np.testing.assert_allclose(orig_value, read_value)
                 continue
-<<<<<<< HEAD
-            import ast
-
-            inner_val = ast.literal_eval(inner_val) if isinstance(inner_val, str) else inner_val
-            inner_val = convert_to_float(inner_val)
-            assert inner_val == array[idx][inner_idx]
-
-
-def convert_to_float(val):
-    """
-    Recursively converts all elements within a list to floats. If the input is a nested list, each element is traversed
-    and converted. If the input is a singular value, it is directly converted to a float.
-
-    Parameters:
-    val (any): The input value which can be a single number, or a list/nested list of numbers.
-
-    Returns:
-    float or list: A float if the input was a single number, or a list of floats if the input was a list.
-    """
-    if isinstance(val, list):
-        return [convert_to_float(x) for x in val]
-    return float(val)
-=======
 
             # For non-numerical values, compare directly.
             assert orig_value == read_value
->>>>>>> 15e48ca0
 
 
 def read_csv_landmark(csv_preamble, landmark):
