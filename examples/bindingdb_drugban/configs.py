from yacs.config import CfgNode

_C = CfgNode()

# ---------------------------------------------------------------------------- #
# DATA setting
# ---------------------------------------------------------------------------- #
_C.DATA = CfgNode()
_C.DATA.DATASET = None  # Name of the dataset to use. Options: ["bindingdb", "biosnap"]
_C.DATA.SPLIT = None  # Data splitting strategy. Options: ["cluster", "random"]

# ---------------------------------------------------------------------------- #
# Drug feature extractor
# ---------------------------------------------------------------------------- #
_C.DRUG = CfgNode()
_C.DRUG.NODE_IN_FEATS = 7  # Number of input node features
_C.DRUG.NODE_IN_EMBEDDING = 128  # Dimensionality of input node features after linear transformation
_C.DRUG.PADDING = True  # Whether to apply padding
_C.DRUG.HIDDEN_LAYERS = [128, 128, 128]  # Sizes of hidden layers in the GCN feature extractor
_C.DRUG.MAX_NODES = 290  # Max number of nodes to pad to (used when PADDING=True)

# ---------------------------------------------------------------------------- #
# Protein feature extractor
# ---------------------------------------------------------------------------- #
_C.PROTEIN = CfgNode()
_C.PROTEIN.NUM_FILTERS = [128, 128, 128]  # Number of filters in each convolutional layer
_C.PROTEIN.KERNEL_SIZE = [3, 6, 9]  # Kernel size for each convolutional layer
_C.PROTEIN.EMBEDDING_DIM = 128  # Dimension of character embedding for amino acids
_C.PROTEIN.PADDING = True  # Whether to apply zero-padding to the embedding

# ---------------------------------------------------------------------------- #
# BCN setting
# ---------------------------------------------------------------------------- #
_C.BCN = CfgNode()
_C.BCN.HEADS = 2  # Number of attention heads in the Bilinear Attention Network

# ---------------------------------------------------------------------------- #
# MLP decoder
# ---------------------------------------------------------------------------- #
_C.DECODER = CfgNode()
_C.DECODER.NAME = "MLP"  # Decoder type
_C.DECODER.IN_DIM = 256  # Input dimension to the MLP (typically fused BAN feature size)
_C.DECODER.HIDDEN_DIM = 512  # Hidden layer size in the MLP
_C.DECODER.OUT_DIM = 128  # Output dimension before the final classification layer
_C.DECODER.BINARY = 1  # Number of output classes

# ---------------------------------------------------------------------------- #
# SOLVER
# ---------------------------------------------------------------------------- #
_C.SOLVER = CfgNode()
_C.SOLVER.MAX_EPOCH = 100  # Total number of training epochs
_C.SOLVER.BATCH_SIZE = 64  # Batch size for training and evaluation
_C.SOLVER.NUM_WORKERS = 0  # Number of subprocesses for data loading
_C.SOLVER.LEARNING_RATE = 5e-5  # Learning rate for the main model
_C.SOLVER.DA_LEARNING_RATE = 1e-3  # Learning rate for the domain adaptation (if DA is enabled)
_C.SOLVER.SEED = 2048  # Random seed for reproducibility

# ---------------------------------------------------------------------------- #
# Domain adaptation
# ---------------------------------------------------------------------------- #
_C.DA = CfgNode()
_C.DA.TASK = False  # False = in-domain splitting task, True = cross-domain splitting task
_C.DA.METHOD = "CDAN"  # Domain adaptation method to use
_C.DA.USE = False  # Whether to enable domain adaptation
_C.DA.INIT_EPOCH = 10  # Number of epochs to wait before applying domain adaptation
_C.DA.LAMB_DA = 1  # Initial value of λ (lambda) used to weight the domain adaptation loss in the total loss   # Total loss = model loss + λ * domain loss
_C.DA.RANDOM_LAYER = False  # Whether to use a random projection layer in CDAN
_C.DA.ORIGINAL_RANDOM = False  # If True, uses the original RandomLayer from the CDAN paper (multi-input form)  # If False, uses a simplified linear layer implementation.
_C.DA.RANDOM_DIM = None  # Output dimensionality of the random layer (only used if RANDOM_LAYER is True)
_C.DA.USE_ENTROPY = True  # Whether to use entropy-based weighting when computing domain adversarial loss

# ---------------------------------------------------------------------------- #
# Output options
# ---------------------------------------------------------------------------- #
_C.OUTPUT = CfgNode()
_C.OUTPUT.PB_FRESH = 50  # Number of steps before a new progress bar is printed. Set 0 to disable the progress bar.
_C.OUTPUT.OUT_DIR = "./outputs"  # Directory to save outputs to (logs, checkpoints, etc.)

# ---------------------------------------------------------------------------- #
# Comet config, ignore it if you don't use Comet. More info: https://www.comet.com/site/
# ---------------------------------------------------------------------------- #
_C.COMET = CfgNode()
_C.COMET.USE = False  # Enable Comet logging (set True if you want to use Comet)
_C.COMET.PROJECT_NAME = "drugban-23-May"  # Comet project name (if applicable)
_C.COMET.EXPERIMENT_NAME = None  # Optional experiment name (e.g., 'drugban-run-1')
_C.COMET.TAG = None  # Comet tags (optional)
<<<<<<< HEAD
_C.COMET.API_KEY = (
    ""  # Use your own Comet API key. Please go to https://www.comet.com/account-settings/apiKeys to generate the key.
)
=======
_C.COMET.API_KEY = ""  # Use your own Comet API key. Generate the key at https://www.comet.com/account-settings/apiKeys.
>>>>>>> f440e0a0


# ---------------------------------------------------------------------------- #
# Function to return a clone of the default config
# ---------------------------------------------------------------------------- #
def get_cfg_defaults():
    return _C.clone()<|MERGE_RESOLUTION|>--- conflicted
+++ resolved
@@ -84,13 +84,7 @@
 _C.COMET.PROJECT_NAME = "drugban-23-May"  # Comet project name (if applicable)
 _C.COMET.EXPERIMENT_NAME = None  # Optional experiment name (e.g., 'drugban-run-1')
 _C.COMET.TAG = None  # Comet tags (optional)
-<<<<<<< HEAD
-_C.COMET.API_KEY = (
-    ""  # Use your own Comet API key. Please go to https://www.comet.com/account-settings/apiKeys to generate the key.
-)
-=======
 _C.COMET.API_KEY = ""  # Use your own Comet API key. Generate the key at https://www.comet.com/account-settings/apiKeys.
->>>>>>> f440e0a0
 
 
 # ---------------------------------------------------------------------------- #
