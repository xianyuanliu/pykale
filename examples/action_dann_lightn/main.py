"""This example is about domain adaptation for action recognition, using PyTorch Lightning.

Reference: https://github.com/thuml/CDAN/blob/master/pytorch/train_image.py
"""

import argparse
import logging

import pytorch_lightning as pl
from config import get_cfg_defaults
from model import get_model
from pytorch_lightning import loggers as pl_loggers
from pytorch_lightning.callbacks import LearningRateMonitor, ModelCheckpoint, TQDMProgressBar

from kale.loaddata.video_access import VideoDataset
from kale.loaddata.video_multi_domain import VideoMultiDomainDatasets
from kale.utils.seed import set_seed

# from pytorch_lightning.callbacks.early_stopping import EarlyStopping


def arg_parse():
    """Parsing arguments"""
    parser = argparse.ArgumentParser(description="Domain Adversarial Networks on Action Datasets")
    parser.add_argument("--cfg", required=True, help="path to config file", type=str)
    parser.add_argument(
        "--gpus",
        default=1,
        help="gpu id(s) to use. None/int(0) for cpu. list[x,y] for xth, yth GPU."
        "str(x) for the first x GPUs. str(-1)/int(-1) for all available GPUs",
    )
    parser.add_argument("--resume", default="", type=str)
    args = parser.parse_args()
    return args


def main():
    """The main for this domain adaptation example, showing the workflow"""
    args = arg_parse()

    # ---- setup configs ----
    cfg = get_cfg_defaults()
    cfg.merge_from_file(args.cfg)
    cfg.freeze()
    print(cfg)

    # ---- setup output ----
    format_str = "@%(asctime)s %(name)s [%(levelname)s] - (%(message)s)"
    logging.basicConfig(format=format_str)
    # ---- setup dataset ----
    seed = cfg.SOLVER.SEED
    source, target, num_classes = VideoDataset.get_source_target(
        VideoDataset(cfg.DATASET.SOURCE.upper()), VideoDataset(cfg.DATASET.TARGET.upper()), seed, cfg
    )
    dataset = VideoMultiDomainDatasets(
        source,
        target,
        image_modality=cfg.DATASET.IMAGE_MODALITY,
        seed=seed,
        config_weight_type=cfg.DATASET.WEIGHT_TYPE,
        config_size_type=cfg.DATASET.SIZE_TYPE,
    )

    # ---- training/test process ----
    ### Repeat multiple times to get std
    for i in range(0, cfg.DATASET.NUM_REPEAT):
        seed = cfg.SOLVER.SEED + i * 10
        set_seed(seed)  # seed_everything in pytorch_lightning did not set torch.backends.cudnn
        print(f"==> Building model for seed {seed} ......")
        # ---- setup model and logger ----
        model, train_params = get_model(cfg, dataset, num_classes)
        tb_logger = pl_loggers.TensorBoardLogger(cfg.OUTPUT.TB_DIR, name="seed{}".format(seed))
        checkpoint_callback = ModelCheckpoint(
            # dirpath=full_checkpoint_dir,
<<<<<<< HEAD
            filename="{epoch}-{step}-{val_loss:.4f}",
            save_last=True,
=======
            filename="{epoch}-{step}-{valid_loss:.4f}",
            # save_last=True,
>>>>>>> d20dfd9e
            # save_top_k=1,
            monitor="valid_loss",
            mode="min",
        )

        ### Set early stopping
        # early_stop_callback = EarlyStopping(monitor="valid_target_acc", min_delta=0.0000, patience=100, mode="max")

        lr_monitor = LearningRateMonitor(logging_interval="epoch")
        progress_bar = TQDMProgressBar(cfg.OUTPUT.PB_FRESH)

        ### Set the lightning trainer. Comment `limit_train_batches`, `limit_val_batches`, `limit_test_batches` when
        # training. Uncomment and change the ratio to test the code on the smallest sub-dataset for efficiency in
        # debugging. Uncomment early_stop_callback to activate early stopping.
        trainer = pl.Trainer(
            min_epochs=cfg.SOLVER.MIN_EPOCHS,
            max_epochs=cfg.SOLVER.MAX_EPOCHS,
            log_every_n_steps=10,
            # resume_from_checkpoint=last_checkpoint_file,
            gpus=args.gpus,
            logger=tb_logger,  # logger,
            # weights_summary='full',
            fast_dev_run=cfg.OUTPUT.FAST_DEV_RUN,  # True,
            callbacks=[lr_monitor, checkpoint_callback, progress_bar],
            # callbacks=[early_stop_callback, lr_monitor],
            # limit_train_batches=0.05,
            # limit_val_batches=0.06,
            # limit_test_batches=0.06,
        )

        ### Find learning_rate
        # lr_finder = trainer.tuner.lr_find(model, max_lr=0.1, min_lr=1e-6)
        # fig = lr_finder.plot(suggest=True)
        # fig.show()
        # logging.info(lr_finder.suggestion())

        ### Training/validation process
        trainer.fit(model)

        ### Test process
        trainer.test(ckpt_path="best")
        trainer.test(ckpt_path=checkpoint_callback.last_model_path)


if __name__ == "__main__":
    main()<|MERGE_RESOLUTION|>--- conflicted
+++ resolved
@@ -72,13 +72,8 @@
         tb_logger = pl_loggers.TensorBoardLogger(cfg.OUTPUT.TB_DIR, name="seed{}".format(seed))
         checkpoint_callback = ModelCheckpoint(
             # dirpath=full_checkpoint_dir,
-<<<<<<< HEAD
-            filename="{epoch}-{step}-{val_loss:.4f}",
-            save_last=True,
-=======
             filename="{epoch}-{step}-{valid_loss:.4f}",
             # save_last=True,
->>>>>>> d20dfd9e
             # save_top_k=1,
             monitor="valid_loss",
             mode="min",
