--- conflicted
+++ resolved
@@ -75,17 +75,10 @@
         tb_logger = pl_loggers.TensorBoardLogger(cfg.OUTPUT.TB_DIR, name="seed{}".format(seed))
         checkpoint_callback = ModelCheckpoint(
             # dirpath=full_checkpoint_dir,
-<<<<<<< HEAD
             filename="{epoch}-{step}-{valid_loss:.4f}",
             # save_last=True,
             # save_top_k=1,
             monitor="valid_loss",
-=======
-            filename="{epoch}-{step}-{V_loss:.4f}",
-            # save_last=True,
-            # save_top_k=1,
-            monitor="V_loss",
->>>>>>> ca8bd13d
             mode="min",
         )
 
